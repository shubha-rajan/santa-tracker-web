<!DOCTYPE html>
<html lang="en" itemscope="itemscope" itemtype="http://schema.org/WebPage">
<head prefix="og: http://ogp.me/ns# article: http://ogp.me/ns/article#">
  <meta charset="utf-8">
  <meta http-equiv="X-UA-Compatible" content="IE=edge,chrome=1">
  <meta name="viewport" content="width=device-width, minimum-scale=1.0, initial-scale=1.0, user-scalable=yes">

  <title>Google Santa Tracker</title>
  <meta property="og:image" itemprop="image" name="thumbnail" content="images/apple-touch-icon-144x144-precomposed.png">
  <meta name="description" content="Use Google Santa Tracker to follow Santa Claus on Google Maps as he makes his journey around the world.">

  <link rel="stylesheet" href="//fonts.googleapis.com/css?family=Open+Sans:300,400,600,700,800|Lobster|Roboto&subset=all">
  <link rel="stylesheet" href="sass/santatracker.css">

  <!-- app manifest-->
  <link rel="manifest" href="manifest.json">
  <meta name="apple-mobile-web-app-capable" content="yes">
  <meta name="mobile-web-app-capable" content="yes"> <!-- fallback -->

  <!-- app status bar themes -->
  <meta name="apple-mobile-web-app-status-bar-style" content="#e51c23">
  <meta name="theme-color" content="#e51c23">
  <meta name="msapplication-TileColor" content="#e51c23">

  <!-- icons -->
  <link rel="apple-touch-icon-precomposed" href="images/apple-touch-icon-precomposed.png">
  <link rel="apple-touch-icon-precomposed" sizes="57x57" href="images/apple-touch-icon-57x57-precomposed.png">
  <link rel="apple-touch-icon-precomposed" sizes="72x72" href="images/apple-touch-icon-72x72-precomposed.png">
  <link rel="apple-touch-icon-precomposed" sizes="114x114" href="images/apple-touch-icon-114x114-precomposed.png">
  <link rel="apple-touch-icon-precomposed" sizes="144x144" href="images/apple-touch-icon-144x144-precomposed.png">
  <link rel="shortcut icon" href="images/favicon.ico">

  <script src="components/webcomponentsjs/webcomponents.min.js"></script>
  <link rel="import" href="elements/elements_en.html">
</head>
<body unresolved fullbleed>

<template is="auto-binding" id="t">

<santa-app id="santaApp" countDownEndDate="{{countDownEndDate}}" selectedScene="{{selectedScene}}">

  <!-- Route controller -->
  <flatiron-director route="{{route}}" on-director-route="{{onRouteChange}}" autoHash></flatiron-director>

  <!-- Preloading scene overlay -->
  <preload-overlay value="{{selectedScene.preloadProgress || 0}}"
                   active?="{{selectedScene && !selectedScene.loaded}}"
                   color="{{selectedScene.loadingBgColor}}"
                   src="{{selectedScene.loadingSrc}}"></preload-overlay>

  <lazy-pages id="lazypages" selected="{{route}}" selectedItem="{{selectedScene}}" valueattr="route"
              houses="{{$.santaApp.houses}}">
    <!--
      Note: we can data bind on calendar-nav because its definition is loaded
      at pageload. The other scenes are lazy loaded and the bindings would be
      incorrect. countDownEndDate is bindable on village-scene because it's an
      int (not an object) and the one-way bindings are good with that.
    -->
    <calendar-nav route="calendar" alwaysActive
                  visibilityService="{{$.lazypages.visibilityService}}"
                  houses="{{$.santaApp.houses}}"></calendar-nav>
    <village-scene route="village"
<<<<<<< HEAD
        path="scenes/village/village-scene_en.html" countDownEndDate="{{countDownEndDate}}" 
=======
        path="scenes/village/village-scene.html" countDownEndDate="{{countDownEndDate}}"
>>>>>>> f3899198
        mode="{{$.santaApp.mode}}" hidden></village-scene>
    <briefing-scene route="briefing"
        path="scenes/briefing/briefing-scene.html" hidden></briefing-scene>
    <matching-scene route="matching"
        path="scenes/matching/matching-scene_en.html" hidden></matching-scene>
    <workshop-scene route="workshop"
        path="scenes/workshop/workshop-scene.html" hidden></workshop-scene>
    <windtunnel-scene route="windtunnel"
        path="scenes/windtunnel/windtunnel-scene.html" hidden></windtunnel-scene>
    <rollercoaster-scene route="rollercoaster"
        path="scenes/rollercoaster/rollercoaster-scene.html" hidden></rollercoaster-scene>
    <undersea-scene route="undersea"
        path="scenes/undersea/undersea-scene.html" hidden></undersea-scene>
    <traditions-scene route="traditions"
        path="scenes/traditions/traditions-scene_en.html" hidden></traditions-scene>
  </lazy-pages>

</santa-app>

</template>

<div id="preload_placeholder"></div>

<script src="js/santatracker.js"></script>

<!-- TODO(bckenny): remove fro prod. -->
<script>
window.DEV = true;

if (window.DEV) {
  document.addEventListener('HTMLImportsLoaded', function() {
    console.debug('HTMLImportsLoaded @', performance.now(), 'ms');
  });

  document.addEventListener('polymer-ready', function() {
    console.debug('polymer-ready @', performance.now(), 'ms');
  });
} else {
  console.log = function(){};
}
</script>
</body>
</html><|MERGE_RESOLUTION|>--- conflicted
+++ resolved
@@ -60,11 +60,7 @@
                   visibilityService="{{$.lazypages.visibilityService}}"
                   houses="{{$.santaApp.houses}}"></calendar-nav>
     <village-scene route="village"
-<<<<<<< HEAD
-        path="scenes/village/village-scene_en.html" countDownEndDate="{{countDownEndDate}}" 
-=======
-        path="scenes/village/village-scene.html" countDownEndDate="{{countDownEndDate}}"
->>>>>>> f3899198
+        path="scenes/village/village-scene_en.html" countDownEndDate="{{countDownEndDate}}"
         mode="{{$.santaApp.mode}}" hidden></village-scene>
     <briefing-scene route="briefing"
         path="scenes/briefing/briefing-scene.html" hidden></briefing-scene>
