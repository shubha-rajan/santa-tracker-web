import {Adapter} from '@polymer/broadway/lib/adapter';
import {logger} from '@polymer/broadway/lib/logger';
import '../polyfill/event-target.js';

import {formatDuration} from '../lib/time.js';
import * as sc from '../soundcontroller.js';

import {SantaTrackerAction} from './action.js';
import {SANTA_TRACKER_CONTROLLER_URL} from './common.js';

logger.enabled = false;


export class Entrypoint extends EventTarget {
  constructor(santaApp) {
    super();

    // start default music
    sc.fire('traditions_load_sounds');  // nb. this loads 'lounge' => 'music_start_scene'
    sc.fire('music_start_scene');

    this.adapter = new Adapter(SANTA_TRACKER_CONTROLLER_URL);

    let activeScene = null;
    this.selectedData = null;

    this.adapter.subscribe((state) => {
      if (state.activeScene !== activeScene || state.showError) {
        activeScene = state.activeScene;
        this.dispatchEvent(new Event('ready'));
      }

      this.selectedData = state.selectedData;

      // TODO(samthor): This dispatches constantly when any state changes.
      if (state.selectedScene !== null) {
        const detail = {sceneName: state.selectedScene, data: state.selectedData};
        this.dispatchEvent(new CustomEvent('scene', {detail}))
      }

      const {api} = state;
      if (api == null) {
        return;
      }

      const {now, range} = api;

      if (range === null) {
        // skip
      } else if (now < range.start) {
        console.debug('Santa takeoff in', formatDuration(range.start - now));
      } else if (now >= range.end) {
        console.debug('Santa landed', formatDuration(now - range.end), 'ago');
      } else {
        console.debug(
            'Santa flying for',
            formatDuration(now - range.start),
            'remaining',
            formatDuration(range.end - now));
      }
    });

    window.addEventListener('offline', (ev) => this.syncIsOnline());
    window.addEventListener('online', (ev) => this.syncIsOnline());

    this.syncIsOnline();

    document.addEventListener('visibilitychange', (ev) => this.syncVisibility());

    this.syncVisibility();
  }

  _adapterDispatch(type, payload) {
    this.adapter.dispatch({type, payload});
  }

  async handleSceneMessage(type, payload) {
    switch (type) {
      case 'ready':
        // TODO: configure pause button availability etc
        break;
      case 'go':
        this.load(payload);
        break;
      case 'data':
        this._adapterDispatch(SantaTrackerAction.SCENE_DATA, payload);
        break;
      case 'klang':
        handleKlang(payload[0], payload.slice(1));
        break;
      case 'score':
        this._adapterDispatch(SantaTrackerAction.SCORE_UPDATE, payload);
        break;
      case 'gameover':
        this._adapterDispatch(SantaTrackerAction.SCORE_GAMEOVER, payload);
        break;
      default:
        console.warn('got unhandled scene message', type);
    }
  }

  async scene(port) {
    for (;;) {
      const {type, payload} = await port.next();
      if (type === port.shutdown) {
        return;
      }
      await this.handleSceneMessage(type, payload);
    }
  }

<<<<<<< HEAD
  async startDefaultMusic() {
    // Most Klang sounds won't start unless the preload event has been explicitly waited for.
    await sc.loadSounds('village_load_sounds');
    sc.ambient('music_start_village');
    sc.fire('village_start', 'village_end');
=======
  load(sceneName, data) {
    const payload = {sceneName, data};
    this._adapterDispatch(SantaTrackerAction.SCENE_SELECTED, payload);
>>>>>>> f3678180
  }

  syncVisibility() {
    this.adapter.dispatch({
      type: document.hidden ? SantaTrackerAction.PAGE_BECAME_HIDDEN :
                              SantaTrackerAction.PAGE_BECAME_VISIBLE
    });
  }

  syncIsOnline() {
    this.adapter.dispatch({
      type: navigator.onLine ? SantaTrackerAction.DEVICE_WENT_ONLINE :
                               SantaTrackerAction.DEVICE_WENT_OFFLINE
    });
  }
}


function handleKlang(command, args) {
  switch (command) {
    case 'play':
      return sc.play(args[0]);
    case 'fire':
      return sc.fire(args[0]);
    case 'ambient':
      return sc.ambient(args[0], args[1]);
    default:
      throw new Error(`unhandled Klang: ${command}`);
  }
}<|MERGE_RESOLUTION|>--- conflicted
+++ resolved
@@ -109,17 +109,9 @@
     }
   }
 
-<<<<<<< HEAD
-  async startDefaultMusic() {
-    // Most Klang sounds won't start unless the preload event has been explicitly waited for.
-    await sc.loadSounds('village_load_sounds');
-    sc.ambient('music_start_village');
-    sc.fire('village_start', 'village_end');
-=======
   load(sceneName, data) {
     const payload = {sceneName, data};
     this._adapterDispatch(SantaTrackerAction.SCENE_SELECTED, payload);
->>>>>>> f3678180
   }
 
   syncVisibility() {
