--- conflicted
+++ resolved
@@ -57,7 +57,6 @@
       // Can't use scene.path because element definition may not be loaded yet
       // and .path property won't exist.
       var path = scene.getAttribute('path');
-<<<<<<< HEAD
       if (path) {
         Polymer.import([path], function(e) {
           // TODO: shouldn't have to do this. I believe 2-way binding on the
@@ -65,21 +64,10 @@
           // of 0. Probably need to fire an event instead of binding to its
           // .value directly.
           scene.preloadProgress = 0;
+
           scene.santaService = this.santaService;
           scene.analyticsService = this.analyticsService;
           scene.visibilityService = this.visibilityService;
-=======
-      Polymer.import([path], function(e) {
-        // TODO: shouldn't have to do this. I believe 2-way binding on the
-        // preload-overlay is causing the next scene to start at 100 instead
-        // of 0. Probably need to fire an event instead of binding to its
-        // .value directly.
-        scene.preloadProgress = 0;
-
-        scene.santaService = this.santaService;
-        scene.analyticsService = this.analyticsService;
-        scene.visibilityService = this.visibilityService;
->>>>>>> 5df21387
 
         }.bind(this));
       }
