--- conflicted
+++ resolved
@@ -22,18 +22,6 @@
 <script>
 (function() {
 
-<<<<<<< HEAD
-var YEAR = 2017;
-var FLIGHT_HOURS = 25;
-var CALENDAR_OPEN = +Date.UTC(YEAR, 10, 30, 10, 0, 0);  // 30st Nov at 10:00 UTC
-var COUNTDOWN_END = +Date.UTC(YEAR, 11, 24, 10, 0, 0);  // 24th Dec at 10:00 UTC
-var FLIGHT_FINISHED = COUNTDOWN_END + (FLIGHT_HOURS * 60 * 60 * 1000);
-
-var VERSION = document.body.getAttribute('data-version');
-var LANGUAGE = document.documentElement.lang || 'en';
-var API_CLIENT = (function() {
-  var apiClient = getUrlParameter('api_client');
-=======
 const YEAR = 2017;
 const FLIGHT_HOURS = 25;
 const CALENDAR_OPEN = +Date.UTC(YEAR, 10, 30, 10, 0, 0);  // 30st Nov at 10:00 UTC
@@ -44,7 +32,6 @@
 const LANGUAGE = document.documentElement.lang || 'en';
 const API_CLIENT = (function() {
   let apiClient = getUrlParameter('api_client');
->>>>>>> f669b10d
   if (!apiClient || !apiClient.match(/^[a-zA-Z_]*$/) || apiClient === 'web_portal') {
     apiClient = 'web';
   }
