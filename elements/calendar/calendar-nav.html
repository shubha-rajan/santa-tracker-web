--- conflicted
+++ resolved
@@ -28,13 +28,8 @@
     </style>
 
     <div id="module-nav">
-<<<<<<< HEAD
-      <div id="global-nav" class="{{ {opened: opened, opening: opening, closing: closing, closed: closed} | tokenList}}">
-        <a id="global-nav-btn" href="#{{active ? 'village' : 'calendar'}}" layout horizontal>
-=======
       <div id="global-nav" class="{{ {opened: opened, opening: opening, closing: closing, closed: closed, scrollable: scrollable} | tokenList}}">
         <a id="global-nav-btn" href="#{{active ? santaApp.prevSelectedScene.route : 'calendar'}}" layout horizontal>
->>>>>>> 1af5325b
           <paper-fab icon="today"></paper-fab>
         </a>
         <div id="global-nav-body">
