--- conflicted
+++ resolved
@@ -152,7 +152,6 @@
           logo="scenes/citylights/img/logo.svg"
           slot="santa-scene"></citylights-scene>
 
-<<<<<<< HEAD
       <clausedraws-scene route="clausedraws" icon="1f488"
           path$="scenes/clausedraws/clausedraws-scene_[[language]].html"
           mode$="[[mode]]"
@@ -162,12 +161,6 @@
           hero-src="scenes/clausedraws/img/share.svg"
           logo="scenes/clausedraws/img/pole.svg"
           slot="santa-scene"></clausedraws-scene>
-
-=======
-      <clausdraws-scene route="clausdraws"
-          path$="scenes/clausdraws/clausdraws-scene_[[language]].html"
-          slot="santa-scene"></clausdraws-scene>
->>>>>>> e3fa3e41
 
       <codeboogie-scene route="codeboogie" icon="1f4dd"
           path$="scenes/codeboogie/codeboogie-scene_[[language]].html"
