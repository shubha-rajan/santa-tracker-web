<link rel="import" href="../../components/polymer/polymer.html">

<link rel="import" href="../../components/core-a11y-keys/core-a11y-keys.html">
<link rel="import" href="../santa-tracker-router.html">
<link rel="import" href="../preloader/preload-overlay.html">
<link rel="import" href="../calendar/calendar-nav.html">
<link rel="import" href="../lazy-pages.html">

<link rel="import" href="dependencies.html">

<!--
Santa Track app.

@element santa-app
-->
<polymer-element name="santa-app" tabindex="0">
<template>
  <!-- keyboard handler -->
  <core-a11y-keys target="{{}}" keys="esc" on-keys-pressed="{{keyHandler}}"></core-a11y-keys>

  <!-- Route controller -->
  <santa-tracker-router route="{{route}}" sceneParams="{{sceneParams}}" autoHash></santa-tracker-router>

  <!-- Preloading scene overlay -->
  <preload-overlay id="preloader" value="{{selectedScene.preloadProgress || 0}}"
                   active?="{{selectedScene && !selectedScene.loaded}}"></preload-overlay>

  <lazy-pages id="lazypages" selected="{{route}}" selectedItem="{{selectedScene}}" valueattr="route"
              santaApp="{{}}" preloader="{{$.preloader}}">

    <template if="{{mode != 'cast'}}">
      <calendar-nav route="calendar" alwaysActive
                    houses="{{houses}}" santaApp="{{}}" mode="{{mode}}"></calendar-nav>
    </template>

    <village-scene route="village"
        path="scenes/village/village-scene_[[language]].html"
        mode="{{mode}}" hidden></village-scene>

    <airport-scene route="airport"
        path="scenes/airport/airport-scene_[[language]].html"
        hidden></airport-scene>

    <boatload-scene route="boatload"
        path="scenes/boatload/boatload-scene_[[language]].html"
        loadingBgColor="#8fd7f7"
        loadingSrc="scenes/boatload/img/loading.svg" hidden></boatload-scene>

    <briefing-scene route="briefing"
        path="scenes/briefing/briefing-scene_[[language]].html"
        hidden></briefing-scene>

    <callfromsanta-scene route="callfromsanta"
        path="scenes/callfromsanta/callfromsanta-scene_en.html"
        loadingBgColor="'rgb(129,208,0)" hidden></callfromsanta-scene>

    <codelab-scene route="codelab"
        path="scenes/codelab/codelab-scene_[[language]].html"
        loadingBgColor="#3F4EA1"
        loadingSrc="scenes/codelab/img/loading.svg" hidden></codelab-scene>

    <commandcentre-scene route="commandcentre"
        path="scenes/commandcentre/commandcentre-scene_en.html"
        loadingBgColor="rgb(129,208,0)" hidden></commandcentre-scene>

    <factory-scene route="factory"
        path="scenes/factory/factory-scene_[[language]].html"
        loadingBgColor="rgb(129,208,0)" hidden></factory-scene>

    <gumball-scene route="gumball"
        path="scenes/gumball/gumball-scene_[[language]].html"
        loadingBgColor="#8d23a9"
        loadingSrc="scenes/gumball/img/loading.svg" hidden></gumball-scene>

    <jamband-scene route="jamband"
        path="scenes/jamband/jamband-scene_[[language]].html"
        loadingBgColor="#fdbe27"
        loadingSrc="scenes/jamband/img/loading.svg" hidden></jamband-scene>

    <jetpack-scene route="jetpack"
        path="scenes/jetpack/jetpack-scene_[[language]].html"
        loadingBgColor="#8fd7f7"
        loadingSrc="scenes/jetpack/img/loading.svg" hidden></jetpack-scene>

    <matching-scene route="matching"
        path="scenes/matching/matching-scene_[[language]].html"
        loadingBgColor="#b27644"
        loadingSrc="scenes/matching/img/loading.svg" hidden></matching-scene>

    <mercator-scene route="mercator"
        path="scenes/mercator/mercator-scene_[[language]].html"
        loadingBgColor="#fbbf2c"
        loadingSrc="scenes/mercator/img/loading.svg" hidden></mercator-scene>

    <playground-scene route="playground"
        path="scenes/playground/playground-scene_[[language]].html"
        loadingBgColor="rgb(251, 191, 44)" hidden></playground-scene>

    <postcard-scene route="postcard"
        path="scenes/postcard/postcard-scene_en.html"
        loadingBgColor="rgb(244, 123, 32)"
        loadingSrc="scenes/postcard/img/loading.gif" hidden></postcard-scene>

    <presentdrop-scene route="presentdrop"
        path="scenes/presentdrop/presentdrop-scene_[[language]].html"
        loadingBgColor="#8fd7f7"
        loadingSrc="scenes/presentdrop/img/loading.svg" hidden></presentdrop-scene>

    <racer-scene route="racer"
        path="scenes/racer/racer-scene_[[language]].html"
        loadingBgColor="#8fd7f7"
        loadingSrc="scenes/racer/img/loading.svg" hidden></racer-scene>

    <santaselfie-scene route="santaselfie"
        path="scenes/santaselfie/santaselfie-scene_[[language]].html"
        loadingBgColor="#83D7F5"
        loadingSrc="scenes/santaselfie/img/loading.svg" hidden></santaselfie-scene>

<<<<<<< HEAD
    <seasonofgiving-scene route="seasonofgiving"
        path="scenes/seasonofgiving/seasonofgiving-scene_[[language]].html"
        loadingSrc="scenes/seasonofgiving/img/loading.svg" hidden></seasonofgiving-scene>
=======
    <streetview-scene route="streetview"
        path="scenes/streetview/streetview-scene_[[language]].html"
        loadingBgColor="rgb(129,208,0)" hidden></streetview-scene>
>>>>>>> 7e3e2279

    <workshop-scene route="workshop"
        path="scenes/workshop/workshop-scene.html"
        hidden></workshop-scene>

    <windtunnel-scene route="windtunnel"
        path="scenes/windtunnel/windtunnel-scene_[[language]].html" hidden
        loadingBgColor="rgb(129,208,0)"></windtunnel-scene>

    <rollercoaster-scene route="rollercoaster"
        path="scenes/rollercoaster/rollercoaster-scene.html" hidden></rollercoaster-scene>

    <undersea-scene route="undersea"
        path="scenes/undersea/undersea-scene_[[language]].html" hidden></undersea-scene>

    <blimp-scene route="blimp"
        path="scenes/blimp/blimp-scene_[[language]].html" hidden></blimp-scene>

    <island-scene route="island"
        path="scenes/island/island-scene_[[language]].html" hidden></island-scene>

    <icecave-scene route="icecave"
        path="scenes/icecave/icecave-scene_[[language]].html" hidden></icecave-scene>

    <traditions-scene route="traditions"
        path="scenes/traditions/traditions-scene_[[language]].html"
        loadingBgColor="rgb(255,224,0)"
        loadingSrc="scenes/traditions/img/loading{{hdpi ? '_2x' : ''}}.gif"
        mode="{{mode}}" hidden></traditions-scene>

    <translations-scene route="translations"
        path="scenes/translations/translations-scene_[[language]].html"
        loadingBgColor="#8FD7F7"
        loadingSrc="scenes/translations/img/loading.png" hidden></translations-scene>

    <tracker-scene id="tracker" route="tracker"
        path="scenes/tracker/tracker-scene_[[language]].html"
        hidden></tracker-scene>

    <video-scene route="trailer"
        path="scenes/videoscene/video-scene_[[language]].html"
        hidden></video-scene>

    <video-scene route="carpool"
        path="scenes/videoscene/video-scene_[[language]].html"
        hidden></video-scene>

    <about-scene route="about"
        path="scenes/about/about-scene_[[language]].html"
        hidden></about-scene>

  </lazy-pages>
</template>
<script>
(function() {

var DEFAULT_ROUTE_ = 'village';
var TRACKER_ROUTE_ = 'tracker';
var VALID_ROUTES_ = [];

// Routes/scenes which should always be accessible, no matter what the day.
// These scenes are also not removed from the lazy-page switching.
var PERMANENT_ROUTES_ = ['village', 'calendar', 'about'];
var TRACKER_ROUTES_ = ['blimp', 'island', 'undersea', 'icecave'];

// Check if date1 is the same date as date2.
function isSameDay_(date1, date2) {
  return date1.getMonth() == date2.getMonth() &&
         date1.getDate() == date2.getDate() &&
         date1.getYear() == date2.getYear();
}

Polymer(Polymer.mixin({

  /**
   * When Santa's flight is finished.
   *
   * @property countDownEndDate
   * @type number
   * @default null
   */
  countDownEndDate: null,

  /**
   * When Santa's flight is finished.
   *
   * @property FLIGHT_FINISHED
   * @type number
   * @default null
   * @const
   */
  FLIGHT_FINISHED: null,

  /**
   * The house meta data shared across scenes.
   *
   * @property houses
   * @type array
   * @default []
   */
  houses: [],

  /**
   * If the browser is hdpi.
   * @property
   * @type boolean
   * @default false
   */
  hdpi: 'devicePixelRatio' in window && devicePixelRatio > 1.5 || false,

  /**
   * The current language locale.
   *
   * @property language
   * @type string
   * @default 'en'
   */
  language: document.documentElement.lang || 'en',

  /**
   * The currently open scene.
   *
   * @property selectedScene
   * @type Element
   * @default null
   */
  selectedScene: null,

  /**
   * The previously selected scene route.
   *
   * @attribute prevSelectedRoute
   * @type string
   * @default null
   */
  prevSelectedRoute: null,

  /**
   * Current URL route.
   *
   * @attribute route
   * @type string
   * @default null
   */
  route: null,

  /**
   * Analytics service.
   *
   * @property analyticsService
   * @type Analytics
   * @default null
   */
  analyticsService: null,

  /**
   * Page/Scene visibility manager.
   *
   * @property visibilityService
   * @type VisiblityManager
   * @default null
   */
  visibilityService: null,

  /**
   * The mode of the scene. Possible values are: 'cast' or 'embed'.
   *
   * @property mode
   * @type string
   * @default ''
   */
  mode: '',

  /**
   * True when Santa's schedule has been checked for the first time.
   *
   * @property scheduleChecked
   * @type bool
   * @default false
   */
  scheduleChecked: false,

  /**
   * Full list of tracker destinations as they've come in.
   *
   * @property destinations
   * @type array
   * @default []
   */
  destinations: [],

  publish: {
    /**
     * True when the countdown is complete.
     *
     * @attribute postCountdown
     * @type bool
     * @default false
     */
    postCountdown: {value: false, reflect: true},

    /**
     * True when Santa's flight has is complete.
     *
     * @attribute postFlight
     * @type bool
     * @default false
     */
    postFlight: {value: false, reflect: true},
  },

  eventDelegates: {
    'iframe-focus-change': 'onIframeFocusChange',
    'analytics-track-event': 'trackEvent',
    'analytics-track-perf': 'trackPerf',
    'analytics-time-start': 'timeStart',
    'analytics-time-end': 'timeEnd',
    'analytics-track-social': 'trackSocial',
    'analytics-track-game-start': 'trackGameStart',
    'analytics-track-game-quit': 'trackGameQuit',
    'analytics-track-game-over': 'trackGameOver',
    'tracker-action': 'onTrackerAction'
  },

  ready: function() {
    // silence the noisy things
    if (!window.DEV) {
      console.log = function(){};
    }

    this.analyticsService = new Analytics();
    this.visibilityService = new VisibilityManager(this);
    this.visibilityService.addOnPauseListener(this.onPause.bind(this));
    this.visibilityService.addOnResumeListener(this.onResume.bind(this));

    this.houses = window.HOUSES;
    this.config = window.SANTA_CONFIG;
    delete window.HOUSES; // cleanup
    delete window.SANTA_CONFIG; // cleanup

    this.countDownEndDate = this.config.COUNTDOWN_END_DATE;
    this.FLIGHT_FINISHED = this.config.FLIGHT_FINISHED;

    var apiClient = getUrlParameter('api_client') || 'web';
    if (!apiClient.match(/^[a-zA-Z_]*$/)) {
      apiClient = 'web';
    }

    var loadSound = true;

    switch (apiClient) {
      case 'web_chromecast':
        this.mode = 'cast';
        this.initChromecast();
        loadSound = false;

        break;
      case 'web_embed':
        this.mode = 'embed';
        loadSound = false;
        break;
      default:
        break;
    }

    if (loadSound) {
      var sc = new SoundController(this.soundsLoaded.bind(this));
      this.addEventListener('sound-preload', sc.loadSounds.bind(sc));
      this.addEventListener('sound-ambient', sc.playAmbientSounds.bind(sc));
      this.addEventListener('sound-trigger', sc.playSound.bind(sc));
    }

    // Initialize routes.
    VALID_ROUTES_ = this.$.lazypages.items.map(function(el) {
      // Note: can't use .route b/c some scene elements won't be upgraded yet.
      return el.getAttribute('route');
    });

    this.santaService = new SantaService(apiClient, this.language);
    this.santaService.sync(this.checkSchedule_.bind(this));

    this.santaService.addListener('destinations_changed', function(destinations) {
      this.destinations = destinations || [];
    }.bind(this));

    this.santaService.addListener('kill', function() {
      window.location = 'https://santatracker.google.com' +
          location.pathname.replace(/[^\/]*$/, '') + 'error.html';
    });

    this.prepareHouses_();

    if (!this.route) {
      this.checkSchedule_();
      this.route = this.postCountdown ? TRACKER_ROUTE_ : DEFAULT_ROUTE_;
    }
  },

  /**
   * Catch-all place to do some kind of initialization of houses.
   */
  prepareHouses_: function() {
    var castMode = this.mode === 'cast';
    var ios = navigator.userAgent.match(/iPhone|iPod|iPad/i);
    var spanglish = /^e(n|s)/.test(this.language);

    for (var i = this.houses.length - 1; i >= 0; i--) {
      var house = this.houses[i];

      // if on chromecast, disable any houses not suitable for cast
      house.disabled = (castMode && !house.cast) || house.disabled;

      switch (house.module) {
        case 'app':
          // Disable Google Play house on iOS devices
          house.disabled = ios || house.disabled;
          break;
        case 'streetview':
          // remove streetview where callfromsanta supported (en|en-GB|es|es-419)
          if (spanglish) {
            this.houses.splice(i, 1);
          }
          break;
        case 'callfromsanta':
          // remove callfromsanta where not supported (leaving streetview)
          if (!spanglish) {
            this.houses.splice(i, 1);
          }
          break;
      }
    }
},

  languageChanged: function() {
    this.santaService.lang_ = this.language;
  },

  selectedSceneChanged: function(oldVal, newVal) {
    if (oldVal) {
      this.prevSelectedRoute = oldVal.route;
    }
    // If there are scene params in the URL, let the selected scene know.
    if (Object.keys(this.sceneParams).length) {
      this.selectedScene.sceneParams = this.sceneParams;
    }
  },

  prevSelectedRouteChanged: function() {
    // Only remove certain elements from the DOM.
    var dontRemoveEl = PERMANENT_ROUTES_.indexOf(this.prevSelectedRoute) != -1;
    if (dontRemoveEl) {
      return;
    }

    var prevSelectedScene = null;
    for (var i = 0, scene; scene = this.$.lazypages.items[i]; ++i) {
      if (scene.route == this.prevSelectedRoute) {
        prevSelectedScene = scene;
        break;
      }
    }

    // Remove previous scene if it shouldn't always be active.
    if (!prevSelectedScene.alwaysActive) {
      prevSelectedScene.parentNode.removeChild(prevSelectedScene);

      // Re-construct removed scene and add it back to lazy-pages.
      var el = document.createElement(prevSelectedScene.localName);
      el.route = prevSelectedScene.route;
      el.path = prevSelectedScene.path;
      el.mode = this.mode;
      el.hidden = true;
      el.santaApp = this;
      el.loaded = true;

      this.$.lazypages.appendChild(el);
    }
  },

  routeChanged: function() {
    // Check if the new route needs a special-case redirect or if it is valid.
    // If this changes the route, routeChanged() will be called again, repeating
    // until this.route passes through validateRoute() successfully.
    var requestedRoute = this.route;
    switch (requestedRoute) {
      case 'tourist':
        // tourist and trailer are synonymous
        this.route = 'trailer';
        break;
      case 'gumballs':
        this.route = 'gumball';
        break;
      default:
        this.validateRoute();
    }

    if (requestedRoute === this.route) {
      // Route is valid. Send to analytics and load the scene.
      this.trackPageview('/' + this.route);
    } else if (requestedRoute !== '') {
      // The requested route was changed.
      var currentRoute = null;
      if (this.selectedScene.pageUrl) {
        currentRoute = this.selectedScene.pageUrl + '#' +
            this.selectedScene.route;
      }
      this.fire('analytics-track-event', { category: 'Routing',
          action: 'Invalid Route Source', label: currentRoute});
      this.fire('analytics-track-event', { category: 'Routing',
          action: 'Invalid Route', label: '/' + requestedRoute});
    }
  },

  validateRoute: function() {
    if (this.scheduleChecked) {
      var valid = (VALID_ROUTES_.indexOf(this.route) != -1 &&
                   this.sceneIsUnlocked(this.route)) ||
                   (this.postCountdown && this.route == TRACKER_ROUTE_);
      if (!valid) {
        this.route = this.postCountdown ? TRACKER_ROUTE_ : DEFAULT_ROUTE_;
      }
    }
  },

  onPause: function() {
    this.fire('sound-ambient', 'global_blur');
    this.fire('sound-ambient', 'global_pause');
    if (this.selectedScene && this.selectedScene.fire) {
      this.selectedScene.fire('scene-pause', true);
    }
  },

  onResume: function() {
    this.fire('sound-ambient', 'global_focus');
    this.fire('sound-ambient', 'global_unpause');
    if (this.selectedScene && this.selectedScene.fire) {
      this.selectedScene.fire('scene-pause', false);
    }
  },

  soundsLoaded: function(soundsName) {
    // TODO(bckenny): selectedScene.fire check may be unecessary as it's not
    // clear if it's possible for selectedScene to not be upgraded by this point
    if (this.selectedScene && this.selectedScene.fire) {
      this.selectedScene.fire('sounds-loaded', soundsName);
    }
  },

  trackPageview: function(path) {
    this.analyticsService.trackPageView(path);
  },

  trackEvent: function(e, detail, sender) {
    this.analyticsService.trackEvent(
        detail.category, detail.action, detail.label, detail.value);
  },

  trackPerf: function(e, detail, sender) {
    this.analyticsService.trackPerf(
        detail.category, detail.variable, detail.time, detail.label, detail.maxTime);
  },

  timeStart: function(e, detail, sender) {
    this.analyticsService.timeStart(
        detail.category, detail.variable, detail.time);
  },

  timeEnd: function(e, detail, sender) {
    this.analyticsService.timeEnd(
        detail.category, detail.variable, detail.time, detail.label, detail.maxTime);
  },

  trackSocial: function(e, detail, sender) {
    this.analyticsService.trackSocial(
        detail.network, detail.action, detail.target);
  },

  trackGameStart: function(e, detail, sender) {
    this.analyticsService.trackGameStart(detail.gameid);
  },

  trackGameQuit: function(e, detail, sender) {
    this.analyticsService.trackGameQuit(detail.gameId, detail.timePlayed);
  },

  trackGameOver: function(e, detail, sender) {
    this.analyticsService.trackGameOver(
        detail.gameId, detail.score, detail.level, detail.timePlayed);
  },

  onIframeFocusChange: function(e, detail, sender) {
    if (detail === 'blur') {
      this.visibilityService.pauseIframe();
    } else if (detail === 'focus') {
      this.visibilityService.resumeIframe();
    }
  },

  /**
   * When the flight finishes, redirect the user to the village.
   */
  postFlightChanged: function() {
    // TODO(lukem): lock houses that need locking.
  },

  /**
   * When the countdown finishes, redirect the user to the tracker.
   */
  postCountdownChanged: function() {
    if (this.santaService.now() > this.FLIGHT_FINISHED) {
      this.postFlight = true;
      return;
    }

    if (document.body.classList.contains('posttakeoff')) {
      return;
    }

    document.body.classList.add('posttakeoff');
  },

  /**
   * @param number index
   */
  unlockHouse: function(idx) {
    var house = this.houses[idx];
    if (!house) {
      return;
    }

    // house is melted unless it's disabled
    house.iced = house.disabled;
  },

  unlockAllHouses: function() {
    for (var i = 0, house; house = this.houses[i]; ++i) {
      this.unlockHouse(i);
      house.today = false;
      house.tomorrow = false;
    }
  },

  lockAllHouses: function() {
    for (var i = 0, house; house = this.houses[i]; ++i) {
      house.iced = true;
      house.today = false;
      house.tomorrow = false;
    }
  },

  sceneIsUnlocked: function(moduleName) {
    for (var i = 0, house; house = this.houses[i]; ++i) {
      if (house.module === moduleName) {
        return !house.disabled && (this.santaService.now() > house.launchDate);
      }
    }

    // Certain scenes don't have associated houses. Whitelist them.
    if (PERMANENT_ROUTES_.indexOf(moduleName) != -1) {
      return true;
    }

    if (this.postCountdown && TRACKER_ROUTES_.indexOf(moduleName) != -1) {
      return true;
    }

    return false;
  },

  /**
   * Unlocks the correct houses based on the day (index).
   * @private
   */
  checkSchedule_: function() {
    var todayDate = this.santaService.dateNow();
    var tomorrowDate = new Date(todayDate);
    tomorrowDate.setDate(todayDate.getDate() + 1);

    // Set post countdown/post flight flags based on current time.
    if (todayDate > this.countDownEndDate) {
      if (todayDate < this.FLIGHT_FINISHED) {
        this.postCountdown = true;
      } else {
        this.postFlight = true;
      }
    }

    switch(todayDate.getMonth()) {
      case 11: // DECEMBER
        // Update house status based on today's date.
        for (var i = 0; i < this.houses.length; i++) {
          var house = this.houses[i];

          if (house.launchDate <= todayDate) {
            this.unlockHouse(i);
            house.today = isSameDay_(house.launchDate, todayDate);
            house.tomorrow = false;
          } else {
            house.iced = true;
            house.today = false;
            house.tomorrow = isSameDay_(house.launchDate, tomorrowDate);
          }
        }
        break;
      case 0: // JAN
        // All houses in Jan are unlocked. Full experience baby!
        this.unlockAllHouses();
        break;
      default:
        // noop
        this.lockAllHouses();
    }

    this.scheduleChecked = true;
    this.validateRoute();

    // Check again at the next hour tick.
    var timeTillHour = (60 - todayDate.getMinutes()) * 60 * 1000;
    this.scheduleTimeout_ = this.async(this.checkSchedule_, null, timeTillHour);
  },

  keyHandler: function(e, detail, sender) {
    switch(e.detail.key) {
      case 'esc':
        this.route = this.postCountdown ? TRACKER_ROUTE_ : DEFAULT_ROUTE_;
        break;
    }
  },

  onTrackerAction: function(e, detail, sender) {
    // Note: needs to go qS() because DOM is not guaranteed to exist if on cast.
    var calendar = this.$.lazypages.querySelector('calendar-nav');
    if (detail.type == 'tracker-toggle') {
      calendar.trackerActive = detail.active;
    } else if (detail.type == 'city-toggle') {
      calendar.cityFeedActive = detail.active;
    }
  }

}, chromecastMixin));

})();
</script>
</polymer-element><|MERGE_RESOLUTION|>--- conflicted
+++ resolved
@@ -116,15 +116,13 @@
         loadingBgColor="#83D7F5"
         loadingSrc="scenes/santaselfie/img/loading.svg" hidden></santaselfie-scene>
 
-<<<<<<< HEAD
     <seasonofgiving-scene route="seasonofgiving"
         path="scenes/seasonofgiving/seasonofgiving-scene_[[language]].html"
         loadingSrc="scenes/seasonofgiving/img/loading.svg" hidden></seasonofgiving-scene>
-=======
+
     <streetview-scene route="streetview"
         path="scenes/streetview/streetview-scene_[[language]].html"
         loadingBgColor="rgb(129,208,0)" hidden></streetview-scene>
->>>>>>> 7e3e2279
 
     <workshop-scene route="workshop"
         path="scenes/workshop/workshop-scene.html"
