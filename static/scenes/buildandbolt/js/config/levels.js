--- conflicted
+++ resolved
@@ -127,7 +127,6 @@
   //       }
   //     },
 
-<<<<<<< HEAD
   //     // LEVEL 1 - FENCES
   //     {
   //       type: 'fence',
@@ -210,7 +209,7 @@
   //     },
   //   ]
   // },
-=======
+
   // LEVEL 2
   {
     time: 60,
@@ -251,7 +250,6 @@
           y: 12,
         }
       },
->>>>>>> 7a6d2bf8
 
   // // LEVEL 2
   // {
