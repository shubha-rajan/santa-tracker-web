--- conflicted
+++ resolved
@@ -19,7 +19,6 @@
   <body>
     <div id="module-snowglobe">
       <canvas id="canvas"></canvas>
-<<<<<<< HEAD
       <div class="ui">
         <div class="rotate">
           <button id="rotate-right" class="action-button">Rotate Left</button>
@@ -27,13 +26,6 @@
           <br>
           <button id="rotate-top" class="action-button">Rotate Top</button>
           <button id="rotate-bottom" class="action-button">Rotate Bottom</button>
-=======
-      <div class="toolbox">
-        <div>
-          <button id="add-cube" class="action-button">Add Cube</button>
-          <button id="add-pyramid" class="action-button">Add Pyramid</button>
-          <!-- <button id="add-glue" class="action-button">Add Glue</button> -->
->>>>>>> e80872bf
         </div>
         <div class="zoom">
           <button id="zoom-in" class="action-button">Zoom in</button>
@@ -43,7 +35,7 @@
           <div>
             <button id="add-cube" class="action-button">Add Cube</button>
             <button id="add-pyramid" class="action-button">Add Pyramid</button>
-            <button id="add-glue" class="action-button">Add Glue</button>
+            <!-- <button id="add-glue" class="action-button">Add Glue</button> -->
           </div>
           <div>
             <p class="paragraph">Elevate Cube with down/up arrows keys</p>
