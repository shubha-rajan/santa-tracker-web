--- conflicted
+++ resolved
@@ -16,11 +16,7 @@
 // SceneSubjects
 import Lights from '../SceneSubjects/Lights/index.js'
 import Terrain from '../SceneSubjects/Terrain/index.js'
-<<<<<<< HEAD
-import Tree from '../SceneSubjects/Tree/index.js'
 import Sky from '../SceneSubjects/Sky/index.js'
-=======
->>>>>>> a49666f2
 
 // Shapes
 import Cube from '../Shapes/Cube/index.js'
@@ -83,15 +79,12 @@
     this.buildScene()
     this.buildRender()
     this.buildCamera()
-<<<<<<< HEAD
     this.buildSky()
+    this.buildSceneSubjects()
 
     if (this.debug) {
       this.buildHelpers()
     }
-=======
-    this.buildSceneSubjects()
->>>>>>> a49666f2
 
     this.raycaster = new THREE.Raycaster()
     this.mouse = new THREE.Vector2()
@@ -102,26 +95,7 @@
       z: 0
     }
 
-<<<<<<< HEAD
-    this.createSceneSubjects()
-
-    this.cameraCtrl.rotate('left', this.terrain, false, true)
-
-    // this.initGui()
-  }
-
-  initGui() {
-    this.gui = new dat.GUI()
-=======
     this.cameraCtrl.rotate('left', false, true)
->>>>>>> a49666f2
-
-    if (this.debug) {
-      this.buildHelpers()
-      this.cannonDebugRenderer = new THREE.CannonDebugRenderer( this.scene, this.world )
-    }
-
-    this.events()
   }
 
   preloadShapes() {
