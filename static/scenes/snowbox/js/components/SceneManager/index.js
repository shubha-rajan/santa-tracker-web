--- conflicted
+++ resolved
@@ -46,8 +46,6 @@
       this.buildHelpers()
     }
 
-<<<<<<< HEAD
-=======
     this.raycaster = new THREE.Raycaster()
     this.mouse = new THREE.Vector2()
     this.clock = new THREE.Clock()
@@ -57,7 +55,6 @@
       z: 0
     }
 
->>>>>>> 9f509a88
     this.createSceneSubjects()
     this.createJointBody()
 
