import CONFIG from './config.js'
import GLOBAL_CONFIG from '../SceneManager/config.js'
import { EventEmitter } from '../../event-emitter.js'
import LoaderManager from '../../managers/LoaderManager/index.js'
import { toRadian, clamp } from '../../utils/math.js'


class Object extends EventEmitter {
  constructor(scene, world) {
    super()

    this.scene = scene
    this.world = world

    this.selectable = false
    this.selected = false
    this.rotationY = 0
    this.rotationX = 0
    this.scaleFactor = 1
    this.scaleIndex = 0
    this.isMoving = false

    if (this.init) {
      this.init = this.init.bind(this)
    }
    this.load = this.load.bind(this)
  }

  load(callback) {
    this.callback = callback
    const { name, normalMap, obj, wrl } = this
    LoaderManager.load({name, normalMap, obj, wrl}, this.init)
  }

  setShape(defaultMaterial) {
    // Secondary materials
    const highlightMaterial = defaultMaterial.clone()
    highlightMaterial.color.setHex(GLOBAL_CONFIG.COLORS.HIGHLIGHT)
    highlightMaterial.needsUpdate = true

    const ghostMaterial = defaultMaterial.clone()
    ghostMaterial.color.setHex(GLOBAL_CONFIG.COLORS.GHOST)
    ghostMaterial.needsUpdate = true
    this.materials = {
      default: defaultMaterial,
      highlight: highlightMaterial,
      ghost: ghostMaterial
    }

    // CANNON JS
    const shape = this.createShape()
    this.body = new CANNON.Body({
      mass: this.mass,
      shape,
      fixedRotation: false,
      material: this.material === 'ice' ? GLOBAL_CONFIG.SLIPPERY_MATERIAL : GLOBAL_CONFIG.NORMAL_MATERIAL
    })
    this.body.position.set(-this.size / 2, -100, -this.size / 2) // y: -100 to prevent the body to interact with anything in the scene
    this.world.add(this.body)

    // Mesh
    this.mesh = new THREE.Mesh(this.geometry, this.materials.default)
    this.mesh.scale.multiplyScalar(1 / GLOBAL_CONFIG.MODEL_UNIT)
    this.mesh.updateMatrix()
    this.mesh.position.copy(this.body.position)
    this.mesh.geometry.computeBoundingBox()
    this.mesh.matrixWorldNeedsUpdate = true
    this.mesh.visible = false
    this.scene.add(this.mesh)

    // box
    this.box = this.mesh.geometry.boundingBox.clone()
    this.box.copy(this.mesh.geometry.boundingBox).applyMatrix4(this.mesh.matrixWorld)

    this.defaultMeshScale = this.mesh.scale.clone()

    if (this.callback) {
      this.callback(this)
    }
  }

  select() {
    if (this.selectable && !this.selected) {
      this.selected = true
      this.body.sleep()

      if (this.mesh) {
        this.unhighlight()

        if (this.mesh.visible) {
          const edges = new THREE.EdgesGeometry(this.mesh.geometry, 45)
          this.wireframe = new THREE.LineSegments(
            edges,
            new THREE.LineBasicMaterial({ color: CONFIG.WIREFRAME_COLOR, linewidth: 3 })
          )
          this.scene.add(this.wireframe)
        }
        this.mesh.visible = false
      }

      this.createGhost()
    }
  }

  unselect() {
    if (this.selectable && this.selected) {
      this.selected = false
<<<<<<< HEAD
      this.body.mass = this.mass
=======
>>>>>>> 4a0e9d63
      if (this.body.sleepState > 0) {
        this.body.wakeUp()
      }

      if (this.moveToGhost) {
        if (this.mesh && !this.mesh.visible) {
          this.mesh.visible
        }
      }

      if (!this.mesh.visible) {
        this.mesh.visible = true
      }

      this.deleteGhost()
    }
  }

  update(cameraPosition) {
    if (this.mesh) {
      this.mesh.position.copy(this.body.position)
      this.mesh.quaternion.copy(this.body.quaternion)

      this.isMoving = this.body.velocity.norm2() + this.body.angularVelocity.norm2() > 1

      if (this.wireframe) {
        this.wireframe.position.copy(this.mesh.position)
        this.wireframe.quaternion.copy(this.mesh.quaternion)
        this.wireframe.scale.copy(this.mesh.scale)
      }

      // Update torus
      if (this.xCircle) {
        this.xCircle.position.copy(this.ghost ? this.ghost.position : this.mesh.position)
      }
      if (this.yCircle) {
        this.yCircle.position.copy(this.ghost ? this.ghost.position : this.mesh.position)
      }

      if (this.ghost) {
        this.ghost.updateMatrixWorld(true)
        this.box.copy(this.ghost.geometry.boundingBox).applyMatrix4(this.ghost.matrixWorld)
      } else {
        this.mesh.updateMatrixWorld(true)
        this.box.copy(this.mesh.geometry.boundingBox).applyMatrix4(this.mesh.matrixWorld)
      }
      if (CONFIG.DEBUG) {
        this.ghostHelper.update()
      }

      if (this.circles) {
        this.circles.position.copy(this.mesh.position)
        this.circles.lookAt(cameraPosition)
      }
    }
  }

  rotate(direction, angle, currentCameraYRotation) {
    let axis
    switch (direction) {
      case 'right':
        axis = new THREE.Vector3(0, 1, 0)
        break
      case 'bottom':
        // getPerpendicularXZAxisManually
        axis = new THREE.Vector3(1, 0, 0)
        axis.applyAxisAngle(new THREE.Vector3(0, 1, 0), toRadian(currentCameraYRotation - 45)) // -45 is the offset of the rotate edit tool compare to the camera
        break
    }

    this.ghost.rotateOnWorldAxis(axis, angle)
  }

  moveTo(xNew, yNew, zNew) {
    let { x, y, z } = this.ghost.position

    if (xNew != null) {
      x = xNew
    }

    if (yNew != null) {
      y = yNew
    }

    if (zNew != null) {
      z = zNew
    }

    this.ghost.position.set(x, y, z)

    this.ghost.updateMatrixWorld(true)
    this.box.copy(this.ghost.geometry.boundingBox).applyMatrix4(this.ghost.matrixWorld)
  }

  scale(value) {
    const scaleFactor = parseInt(value) / 10
    this.ghost.scale.set(
      this.defaultMeshScale.x * scaleFactor,
      this.defaultMeshScale.y * scaleFactor,
      this.defaultMeshScale.z * scaleFactor
    )
    this.scaleFactor = scaleFactor
  }

  scaleBody() {
    this.body.shapes = []
    const shape = this.createShape(this.scaleFactor)
    this.body.addShape(shape)
    this.body.mass = this.mass * Math.pow(this.size * this.scaleFactor, 3)
  }

  delete() {
    this.scene.remove(this.mesh)
    this.mesh.geometry.dispose()
    this.mesh.material.dispose()
    this.mesh = undefined
    this.world.remove(this.body)

    // remove ghost
    this.scene.remove(this.ghost)
    this.ghost.geometry.dispose()
    this.ghost.material.dispose()
    this.ghost = undefined

    //remove ghosthelper
    if (this.ghostHelper) {
      this.scene.remove(this.ghostHelper)
      this.ghostHelper = undefined
    }
  }

  highlight() {
    if (this.mesh) {
      this.mesh.material = this.materials ? this.materials.highlight : CONFIG.HIGHLIGHT_MATERIAL
    }
  }

  unhighlight() {
    if (this.mesh) {
      this.mesh.material = this.materials ? this.materials.default : CONFIG.DEFAULT_MATERIAL
    }
  }

  createGhost() {
    const { geometry, position, quaternion, scale } = this.mesh

    this.ghost = new THREE.Mesh(geometry, this.materials ? this.materials.ghost : CONFIG.GHOST_MATERIAL)
    this.ghost.position.copy(position)
    this.ghost.quaternion.copy(quaternion)
    this.ghost.scale.copy(scale)
    this.scene.add(this.ghost)
    this.ghost.geometry.computeBoundingBox()
    this.ghost.updateMatrixWorld()

    if (CONFIG.DEBUG) {
      if (this.ghostHelper) {
        this.scene.remove(this.ghostHelper)
        this.ghostHelper = undefined
      }
      this.ghostHelper = new THREE.BoxHelper(this.ghost, 0x00ff00)
      this.scene.add(this.ghostHelper)
    }
  }

  createRotateCircle(zoom) {
    // Calculate radius
    let maxRadius = Math.max((this.box.max.x - this.box.min.x) / 1.25, (this.box.max.y - this.box.min.y) / 1.25)
    maxRadius = clamp(maxRadius, 1, 4.2)
    const geometry = new THREE.TorusBufferGeometry(maxRadius, 0.02, 32, 32)
    const helperGeometry = new THREE.Geometry()
    helperGeometry.vertices.push(new THREE.Vector3(0, 0, 0))

    // X Circle
    const xCircle = new THREE.Mesh(geometry, CONFIG.ROTATE_CIRCLE_MATERIAL)
    xCircle.rotation.x = toRadian(125) // rotations to make it looks like the mockup, for any updates use snowbox-gui-circles to help you
    xCircle.rotation.z = toRadian(50)
    // Arrow rotation X helper
    const xArrowHelper = new THREE.Points(helperGeometry, CONFIG.HELPER_MATERIAL)
    xArrowHelper.position.x = maxRadius
    xArrowHelper.name = 'arrow-helper-x'
    xCircle.add(xArrowHelper)

    // Y Circle
    const yCircle = new THREE.Mesh(geometry, CONFIG.ROTATE_CIRCLE_MATERIAL)
    yCircle.rotation.x = toRadian(30)
    yCircle.rotation.y = toRadian(55)
    yCircle.rotation.z = toRadian(10)
    // Arrow rotation Y helper
    const yArrowHelper = new THREE.Points(helperGeometry, CONFIG.HELPER_MATERIAL)
    yArrowHelper.position.y = maxRadius
    yArrowHelper.name = 'arrow-helper-y'
    yCircle.add(yArrowHelper)

    // Toolbar helper
    const toolbarHelper = new THREE.Points(helperGeometry, CONFIG.HELPER_MATERIAL)
    toolbarHelper.position.y = -(maxRadius + 1)
    toolbarHelper.name = 'toolbar-helper'
    yCircle.add(toolbarHelper)

    this.circles = new THREE.Object3D()
    this.circles.add( xCircle )
    this.circles.add( yCircle )

    this.updateRotatingCircle(zoom)

    this.scene.add(this.circles)
  }

  updateRotatingCircle(zoom) {
    this.circles.scale.set(1 / zoom, 1 / zoom, 1 / zoom)
  }

  deleteGhost() {
    if (this.ghost) {
      this.scene.remove(this.ghost)
      this.ghost.geometry.dispose()
      this.ghost.material.dispose()
      this.ghost = undefined
    }

    if (this.wireframe) {
      this.scene.remove(this.wireframe)
      this.wireframe.geometry.dispose()
      this.wireframe.material.dispose()
      this.wireframe.undefined
    }

    if (CONFIG.DEBUG) {
      this.scene.remove(this.ghostHelper)
      this.ghostHelper = undefined
      this.ghostHelper = new THREE.BoxHelper(this.mesh, 0x00ff00)
      this.scene.add(this.ghostHelper)
    }
  }

  deleteRotateCircle() {
    if (this.circles) {
      this.scene.remove(this.circles)
    }
  }

  moveToGhost() {
    const { position, quaternion, scale } = this.ghost

    this.body.velocity.setZero()
    this.body.angularVelocity.setZero()

    this.body.position.set(position.x, position.y, position.z)
    this.body.quaternion.set(quaternion.x, quaternion.y, quaternion.z, quaternion.w)
    this.mesh.scale.copy(scale)
    this.scaleBody()
  }

  setEditTools(zoom) {
    this.createRotateCircle(zoom)
  }

  unsetEditTools() {
    this.deleteRotateCircle()
  }
}

export default Object<|MERGE_RESOLUTION|>--- conflicted
+++ resolved
@@ -105,10 +105,7 @@
   unselect() {
     if (this.selectable && this.selected) {
       this.selected = false
-<<<<<<< HEAD
       this.body.mass = this.mass
-=======
->>>>>>> 4a0e9d63
       if (this.body.sleepState > 0) {
         this.body.wakeUp()
       }
