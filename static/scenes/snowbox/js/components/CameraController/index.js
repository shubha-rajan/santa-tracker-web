--- conflicted
+++ resolved
@@ -33,18 +33,8 @@
   }
 
   buildControls() {
-<<<<<<< HEAD
-    this.controls = new THREE.OrbitControls(this.camera, this.canvas)
-    this.controls.minDistance = CONFIG.CONTROLS.MIN
-    this.controls.maxDistance = CONFIG.CONTROLS.MAX
-    this.controls.enableKeys = CONFIG.CONTROLS.KEYS
-    // this.controls.enablePan = CONFIG.CONTROLS.PAN
-    // this.controls.enableRotate = CONFIG.CONTROLS.ROTATE
-    // this.controls.enableDamping = CONFIG.CONTROLS.DAMPING
-    // this.controls.dampingFactor = CONFIG.CONTROLS.DAMPING_FACTOR
-    this.controls.enableZoom = CONFIG.CONTROLS.ZOOM
-=======
     this.controls = new THREE.MapControls(this.camera, this.canvas)
+    // console.log('FIAUEGHOIJPOFK')
     this.controls.minDistance = this.isTouchDevice ? CONFIG.MOBILE_CONTROLS.MIN : CONFIG.CONTROLS.MIN
     this.controls.maxDistance = this.isTouchDevice ? CONFIG.MOBILE_CONTROLS.MAX : CONFIG.CONTROLS.MAX
     this.controls.minPolarAngle = this.isTouchDevice ? CONFIG.MOBILE_CONTROLS.MIN_ANGLE : CONFIG.CONTROLS.MIN_ANGLE
@@ -55,7 +45,6 @@
     this.controls.enableDamping = CONFIG.CONTROLS.DAMPING
     this.controls.dampingFactor = CONFIG.CONTROLS.DAMPING_FACTOR
     this.controls.enableZoom = this.isTouchDevice ? CONFIG.MOBILE_CONTROLS.ZOOM : CONFIG.CONTROLS.ZOOM
->>>>>>> a49666f2
   }
 
   rotate(direction, wheel, noAnimation) {
