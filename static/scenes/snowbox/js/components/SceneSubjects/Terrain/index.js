--- conflicted
+++ resolved
@@ -33,11 +33,7 @@
 
     // Graphics
     const geometry = new THREE.PlaneGeometry(CONFIG.PLANE_WIDTH, CONFIG.PLANE_DEPTH, 1, 1)
-<<<<<<< HEAD
-    const material = new THREE.MeshLambertMaterial({ color: 0xe94057, visible: false })
-=======
-    const material = new THREE.MeshLambertMaterial({ color: 0xffffff })
->>>>>>> 3d298b95
+    const material = new THREE.MeshLambertMaterial({ color: 0xffffff, visible: false })
     const mesh = new THREE.Mesh(geometry, material)
     mesh.castShadow = true
     mesh.receiveShadow = true
