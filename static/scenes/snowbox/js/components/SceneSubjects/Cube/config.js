export default {
<<<<<<< HEAD
  MASS: 10,
=======
  MASS: 20,
>>>>>>> 9f509a88
  SELECTABLE: true,
  SIZE: 1
}<|MERGE_RESOLUTION|>--- conflicted
+++ resolved
@@ -1,9 +1,5 @@
 export default {
-<<<<<<< HEAD
-  MASS: 10,
-=======
   MASS: 20,
->>>>>>> 9f509a88
   SELECTABLE: true,
   SIZE: 1
 }