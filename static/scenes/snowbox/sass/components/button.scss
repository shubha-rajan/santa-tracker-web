.button {
  cursor: pointer;
  width: $button-size;
  height: $button-size;
  position: relative;
  display: flex;
  justify-content: center;
  align-items: center;

  &:hover {
    .button__icon {
      transform: translate(-$button-3d-offset-hover, -$button-3d-offset-hover);

      &--reverse {
        transform: rotate(180deg) translate($button-3d-offset-hover, $button-3d-offset-hover);
      }
    }

    &::before {
      box-shadow: $button-3d-offset-hover $button-3d-offset-hover $color-orange, .01px $button-3d-offset-hover .01px $color-orange, $button-shadow-offset-hover $button-3d-offset-hover $button-shadow;
      transform: translate(-$button-3d-offset-hover, -$button-3d-offset-hover);
    }
  }

  &.is-clicked {
    .button__icon {
      transform: none;

      &--reverse {
        transform: rotate(180deg);
      }
    }

    &::before {
      box-shadow: 0px 0px .01px $color-orange, 0px 0px .01px $color-orange, 1px 1px $button-shadow;
      transform: none;
    }
  }

  &::before {
    background-color: $color-yellow;
    box-shadow: $button-3d-offset  $button-3d-offset .01px $color-orange, .01px $button-3d-offset  .01px $color-orange, $button-shadow-offset $button-3d-offset  $button-shadow;
    // .01px fix flicker box shadow animation for chrome https://stackoverflow.com/questions/46960449/how-to-avoid-flickering-on-box-shadow-transition
    content: '';
    width: 100%;
    height: 100%;
    top: 0;
    left: 0;
    position: absolute;
    border-top-left-radius: 50%;
    border-top-right-radius: 50%;
    z-index: 0;
    transform: translate(-$button-3d-offset, -$button-3d-offset);
    transition: box-shadow $transition-button, transform $transition-button;
  }

<<<<<<< HEAD
  &::after {
    background-color: $color-yellow;
    display: none;
  }

  &--round {
    &::before {
      box-shadow: 0px 3px .01px $color-orange, .01px 3px .01px $color-orange ;
      border-top-left-radius: 50%;
      border-top-right-radius: 50%;
      border-bottom-left-radius: 50%;
      border-bottom-right-radius: 50%;
    }

    &:hover {
      &::before {
        box-shadow: 2px 0px .01px $color-orange, 2px 5px .01px $color-orange ;
      }
    }

    &.is-clicked {
      &::before {
        box-shadow: 0px 0px .01px $color-orange, 0px 0px .01px $color-orange;
      }
    }
  }

=======
>>>>>>> c6180ad1
  &--left {
    &::before {
      box-shadow: 0px $button-3d-offset .01px $color-orange, .01px $button-3d-offset  .01px $color-orange, .01px $button-shadow-offset $button-shadow;
      border-top-left-radius: 50%;
      border-top-right-radius: 0;
      border-bottom-left-radius: 50%;
      border-bottom-right-radius: 0;
    }

    &:hover {
      &::before {
        box-shadow: 2px 0px .01px $color-orange, 2px $button-3d-offset-hover .01px $color-orange, 2px $button-shadow-offset-hover $button-shadow;
      }
    }

    &.is-clicked {
      &::before {
        box-shadow: 0px 0px .01px $color-orange, 0px 0px .01px $color-orange, .01px 1px $button-shadow;
      }
    }
  }

  &--right {
    &::before {
      box-shadow: $button-3d-offset $button-3d-offset .01px $color-orange, .01px $button-3d-offset  .01px $color-orange, $button-3d-offset  $button-shadow-offset $button-shadow;
      border-top-left-radius: 0;
      border-top-right-radius: 50%;
      border-bottom-left-radius: 0;
      border-bottom-right-radius: 50%;
    }

    &:hover {
      &::before {
        box-shadow: $button-3d-offset-hover $button-3d-offset-hover $color-orange, .01px $button-3d-offset-hover .01px $color-orange, $button-3d-offset-hover $button-shadow-offset-hover $button-shadow;
      }
    }

    &.is-clicked {
      &::before {
        box-shadow: 0px 0px .01px $color-orange, 0px 0px .01px $color-orange, 0.01px 1px $button-shadow;
      }
    }
  }

  &--bottom {
    &::before {
      box-shadow: $button-3d-offset  1px .01px $color-orange, 1px $button-3d-offset  .01px $color-orange, $button-shadow-offset $button-3d-offset  $button-shadow;
      border-top-left-radius: 0;
      border-top-right-radius: 0;
      border-bottom-left-radius: 50%;
      border-bottom-right-radius: 50%;
    }

    &:hover {
      &::before {
        box-shadow: $button-3d-offset-hover .01px .01px $color-orange, 2px $button-3d-offset  .01px $color-orange, $button-shadow-offset-hover $button-3d-offset-hover $button-shadow;
      }
    }

    &.is-clicked {
      &::before {
        box-shadow: 0px 0px .01px $color-orange, 0px 0px .01px $color-orange, .01px 1px $button-shadow;
      }
    }
  }

  &--round {
    &::before {
      background-color: $color-white;
      box-shadow: $button-3d-offset  $button-3d-offset  .01px $color-gray, .01px 1px .01px $color-gray;
      border-radius: 50%;
    }

    &:hover {
      &::before {
        box-shadow: 4px 4px $color-gray, .01px 2px .01px $color-gray;
      }
    }
  }

  &__icon {
    transform: translate(-$button-3d-offset, -$button-3d-offset);
    transition: transform $transition-button;
    z-index: 1;


    &--reverse {
      transform: translate(-$button-3d-offset, -$button-3d-offset) rotate(180deg);
    }
  }
}<|MERGE_RESOLUTION|>--- conflicted
+++ resolved
@@ -54,7 +54,6 @@
     transition: box-shadow $transition-button, transform $transition-button;
   }
 
-<<<<<<< HEAD
   &::after {
     background-color: $color-yellow;
     display: none;
@@ -82,8 +81,6 @@
     }
   }
 
-=======
->>>>>>> c6180ad1
   &--left {
     &::before {
       box-shadow: 0px $button-3d-offset .01px $color-orange, .01px $button-3d-offset  .01px $color-orange, .01px $button-shadow-offset $button-shadow;
@@ -150,7 +147,7 @@
     }
   }
 
-  &--round {
+  &--slider {
     &::before {
       background-color: $color-white;
       box-shadow: $button-3d-offset  $button-3d-offset  .01px $color-gray, .01px 1px .01px $color-gray;
