// colors
$color-blue: #019AFF;
$color-blue-darken: #0169C8;
$color-deep-blue: #3F50A2;
$color-deep-blue-darken: #374287;
$color-orange: #FF8702;
$color-yellow: #F8C328;
$color-white: #fff;
<<<<<<< HEAD
$color-gray: #d8dde2;
=======
$color-gray: #D8D8D8;
>>>>>>> c6180ad1

// z-index
$z-index-ui: 100;

// sizes
$button-size: 57px;
$button-3d-offset: 3px;
$button-3d-offset-hover: 5px;
$button-shadow-offset: 10px;
$button-shadow-offset-hover: 13px;

// shadows
$button-shadow: #d8d8d8;

// easings
$ease: cubic-bezier(.25, .1, .25, 1);
$easeout-expo: cubic-bezier(.19, 1, .22, 1);
$easeout-quart: cubic-bezier(.165, .84, .44, 1);
$easeout-quint: cubic-bezier(.23, 1, .32, 1);
$ease-linear: linear;

// transition
$transition-button: .4s ease;<|MERGE_RESOLUTION|>--- conflicted
+++ resolved
@@ -6,11 +6,7 @@
 $color-orange: #FF8702;
 $color-yellow: #F8C328;
 $color-white: #fff;
-<<<<<<< HEAD
 $color-gray: #d8dde2;
-=======
-$color-gray: #D8D8D8;
->>>>>>> c6180ad1
 
 // z-index
 $z-index-ui: 100;
