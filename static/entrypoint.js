/**
 * @fileoverview Main entrypoint for Santa Tracker. Runs in the prod domain.
 */

import './src/elements/santa-chrome.js';
import './src/elements/santa-countdown.js';
import * as gameloader from './src/elements/santa-gameloader.js';
import './src/elements/santa-sidebar.js';
import './src/elements/santa-error.js';
import * as params from './src/lib/params.js';
import * as kplay from './src/kplay.js';
import scenes from './src/strings/scenes.js';
import {_msg, join} from './src/magic.js';


const kplayReady = kplay.prepare();


// TODO(samthor): If this doesn't work, we need a foreground unmute button, as clicking on the
// iframe probably won't trigger it.
//sc.installGestureResume(document.body);


const simplePathMatcher = /^\/?(?:|(\w+)\.html)$/;


const invalidScenes = ['index', 'village'];


/**
 * Normalize the given language string, e.g. "DE" => "de", or "En-gB" => "en-GB".
 *
 * @param {string} lang to normalize
 * @return {string}
 */
function normalizeLang(lang) {
  const parts = (lang || '').split('-');
  parts[0] = parts[0].toLowerCase();
  if (parts.length >= 2) {
    parts[1] = parts[1].toUpperCase();
  }
  return parts.join('-');
}


/**
 * Finds the canonical URL for sharing and URL changes. Look in /intl/.../ and ?hl=... for user
 * override lang. Send the browser to the correct /intl/ version via History API. e.g.,
 *  * loading "/#foo?hl=de" will get "/intl/de/#foo"
 *  * loading "/intl/xx/" will get "/intl/xx/", but load default lang (xx doesn't exist)
 *
 * Note that in production, this code is already localized: it knows what language it's loaded as.
 * However, respect the user's wishes, as the code has been served under that path anyway.
 *
 * @param {!Location} location
 * @return {{scope: string, sceneName: string, data: !Object<string, string>}}
 */
function resolveProdURL(location) {
  const data = params.read(location.search);
  const pathname = location.pathname || '/';

  // nb: ?hl=de_XXX is actually invalid/ignored (it's not used as a prefix)
  let queryLang = (data['hl'] || '');
  if (queryLang.indexOf('_') !== -1) {
    queryLang = '';
  }
  delete data['hl'];

  // Look for "/intl/../", and strip any "de_..." part of the lang. This wins over ?hl=...
  const matchLang = pathname.match(/^\/intl\/([-\w]+?)(?:|_[-_\w]+)\//);
  const requestLang = (matchLang && matchLang[1]) || queryLang || null;

  // Grab the final URL component. This intentionally only matches the last part, as Santa Tracker
  // is only served through the top-level and the /intl/.../ paths.
  let trailing = pathname;
  if (matchLang) {
    trailing = '/' + trailing.substr(matchLang[0].length);
  }
  const matchScene = simplePathMatcher.exec(trailing);
  let sceneName = (matchScene && matchScene[1]) || '';
  
  // Rewrite old non-scenes.
  if (invalidScenes.indexOf(sceneName) !== -1) {
    sceneName = '';
  }

  let scope = `${location.origin}/`;
  if (requestLang) {
    scope += `intl/${normalizeLang(requestLang)}/`;
  }
  return {scope, sceneName, data};
}


const load = resolveProdURL(window.location);
const wh = window.history;

const updateHistory = (sceneName, data={}, replace=false) => {
  const url = load.scope + (sceneName ? sceneName + '.html' : '') + params.build(data);
  const state = {sceneName, data};  // nb. window.history deep-copies data
  if (!replace && (!wh.state || wh.state.sceneName !== sceneName)) {
    wh.pushState(state, null, url);
  } else if (url !== window.location.href) {
    replace = true;
  }
  replace && wh.replaceState(state, null, url);
}

updateHistory(load.sceneName, load.data, true);


const loader = document.createElement('santa-gameloader');
const chrome = document.createElement('santa-chrome');
document.body.append(chrome, loader);

const error = document.createElement('santa-error');
loader.append(error);


const sidebar = document.createElement('santa-sidebar');
sidebar.todayHouse = 'snowball';
sidebar.setAttribute('slot', 'sidebar');
chrome.append(sidebar);


document.body.addEventListener('click', (ev) => {
  if (ev.ctrlKey || ev.metaKey || ev.which > 1) {
    return false;  // ignore event while buttons are pressed
  }

  let target;
  const path = ev.composedPath();
  path.reverse();
  for (const cand of path) {
    if (cand.localName === 'a' && cand.href) {
      target = new URL(cand.href);
      break;
    }
  }
  if (!target || !target.toString().startsWith(load.scope)) {
    return false;
  }

  const rest = '/' + target.toString().substr(load.scope.length);
  const matchScene = simplePathMatcher.exec(rest);
  if (!matchScene) {
    return false;
  }

  santaApp.route = matchScene[1] || '';
  ev.preventDefault();
});


const sceneImage = (sceneName) => {
  const img = document.createElement('img');

  img.src = join(import.meta.url, 'img/scenes', sceneName + '_2x.png');
  img.srcset = `${join(import.meta.url, 'img/scenes', sceneName + '_1x.png')}, ${img.src} 2x`;

  return new Promise((resolve, reject) => {
    img.onload = () => resolve(img);
    img.onerror = reject;
  });
};


/**
 * Handle preload, ostensibly for any data loaded by the parent frame, but really just for Klang.
 */
loader.addEventListener(gameloader.events.preload, (ev) => {
  const {event, update, resolve} = ev.detail;
  const work = async () => {
    const parts = event.split(':');
    if (parts[0] !== 'sounds') {
      throw new TypeError(`expected preload for sounds, was: ${event}`);
    }

    const sc = await kplayReady;
    await sc.preload(parts[1], (done, total) => update({done, total}));
  };
  resolve(work());
});


let activePort = null;
let soundcontroller = null;

kplayReady.then((sc) => {
  soundcontroller = sc;
<<<<<<< HEAD
  document.body.addEventListener('click', () => sc.resume(), {once: true});
=======
  if (sc.suspended) {
    console.warn('Web Audio API is suspended, requires user interaction to start');
    document.body.addEventListener('click', () => sc.resume(), {once: true});
  }
>>>>>>> 9824d34f
});


loader.addEventListener(gameloader.events.ready, (ev) => {
  const {resolve, href, empty, port} = ev.detail;

  let configResolve;
  const configPromise = new Promise((resolve) => {
    configResolve = resolve;
  });

  ev.preventDefault();

  if (port) {
    activePort = port;

    port.onmessage = (ev) => {
      if (activePort !== port) {
        console.warn('got data on inactive port', ev.data);
        return false;
      }

      const {type, payload} = ev.data;
      switch (type) {
        case 'ready':
          configResolve(payload);
          break;

        case 'go':
          santaApp.route = payload;
          break;

<<<<<<< HEAD
        case 'klang':
          const request = payload.shift();
          switch (request) {
            case 'ambient':
              console.info('transition');
              soundcontroller.transitionTo(payload[0]);
              break;

            case 'fire':
            case 'play':
              soundcontroller.play(...payload);
              break;

            default:
              console.warn('unhandled klang', request, payload);
          }

=======
        case 'play':
          console.info('play', payload);
          soundcontroller.play(...payload);
>>>>>>> 9824d34f
          break;

        default:
          console.warn('unhandled port message', type, payload);
      }
    };

  } else {
    activePort = null;  // invalidate previous port
  }

  // TODO(samthor): This method is a little awkward, but configures whether the error is displayed,
  // and what it displays (e.g. a locked image).
  // If `empty` is false, then it actually never shows at all, since the slot is `display: none`.

  const handler = async () => {
    const locked = (!href && santaApp.route);
    error.textContent = '';

    if (!locked) {
      error.error = empty && Boolean(href);
      error.lock = false;

      if (!empty) {
        // TODO: This is the startup path for valid scenes. It shouldn't be hidden away like this.
        const config = await configPromise;
        soundcontroller.transitionTo(config.sound || [], 1.0);
      }

      return;
    }

    error.lock = true;
    let img;
    try {
      img = await sceneImage(santaApp.route);
    } catch (e) {
      console.warn('err img', e);
      return;  // ignore, bad image
    }
    img.setAttribute('slot', 'icon');
    error.append(img);
    error.lock = true;
    error.error = false;
  };
  resolve(handler());
});


const loaderScene = (sceneName) => {
  const title = scenes[sceneName] || '';
  if (title) {
    document.title = `${title} · ${_msg`santatracker`}`;
  } else {
    document.title = _msg`santatracker`;
  }

  chrome.mini = ['', 'press', 'educators', 'tracker'].indexOf(sceneName) === -1;

  const locked = ['tracker'].indexOf(sceneName) !== -1;
  const url = locked ? null : join(import.meta.url, 'scenes', (sceneName || 'index') + '/');

  if (loader.href === url) {
    return false;
  }
  loader.load(url).then((port) => {
    console.info('loading done with port', port, 'for', url);
  });
};

window.addEventListener('popstate', () => loaderScene(wh.state.sceneName));
loaderScene(wh.state.sceneName);

window.santaApp = {
  get route() {
    return wh.state && wh.state.sceneName;
  },
  set route(sceneName) {
    sceneName = String(sceneName).toLowerCase().replace(/[^\w]/g, '');
    if (sceneName === 'index') {
      sceneName = '';
    }
    updateHistory(sceneName);
    loaderScene(sceneName);
  },
};


<|MERGE_RESOLUTION|>--- conflicted
+++ resolved
@@ -188,14 +188,10 @@
 
 kplayReady.then((sc) => {
   soundcontroller = sc;
-<<<<<<< HEAD
-  document.body.addEventListener('click', () => sc.resume(), {once: true});
-=======
   if (sc.suspended) {
     console.warn('Web Audio API is suspended, requires user interaction to start');
     document.body.addEventListener('click', () => sc.resume(), {once: true});
   }
->>>>>>> 9824d34f
 });
 
 
@@ -228,29 +224,9 @@
           santaApp.route = payload;
           break;
 
-<<<<<<< HEAD
-        case 'klang':
-          const request = payload.shift();
-          switch (request) {
-            case 'ambient':
-              console.info('transition');
-              soundcontroller.transitionTo(payload[0]);
-              break;
-
-            case 'fire':
-            case 'play':
-              soundcontroller.play(...payload);
-              break;
-
-            default:
-              console.warn('unhandled klang', request, payload);
-          }
-
-=======
         case 'play':
           console.info('play', payload);
           soundcontroller.play(...payload);
->>>>>>> 9824d34f
           break;
 
         default:
