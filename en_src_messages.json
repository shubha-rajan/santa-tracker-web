{
  "about-content-one": {
    "description": "One of three paragraphs describing the Santa Tracker website. Tone should be whimsical. The Dashboard will be a google map with information displayed on top, like the name of the city he's in, the number of presents delivered, the current temperature, etc.",
    "message": "On Christmas Eve we\u2019ll be proudly showcasing a Santa\u2019s dashboard, the technology that powers his sleigh during his around-the-world journey. We\u2019ve received this special preview from one of Santa\u2019s many developer elves, who are hard at work in the North Pole helping Santa prepare for his big day. Santa\u2019s dashboard - featuring the latest and greatest in Google Maps technology and sleigh engineering - will allow you to follow his progress around the world, and also learn a little about some of his stops along the way."
  },
  "about-content-three": {
    "description": "One of three paragraphs describing the Santa Tracker website. Tone should be light, but direct, as it links people to more help.",
    "raw": "The Google Maps Santa Tracker is created and developed by Google, with a little help from Santa\u2019s elves. Need help or have another question? Visit our <ph name=\"BEGIN_LINK\"><ex>&lt;a href=\"link\"&gt;</ex>&lt;a href=\"//support.google.com/santatracker\"&gt;</ph>Help Center<ph name=\"END_LINK\"><ex>&lt;/a&gt;</ex>&lt;/a&gt;</ph>."
  },
  "about-content-two": {
    "description": "One of three paragraphs describing the Santa Tracker website. Tone should be whimsical. The Village is the main navigation for Santa Tracker.",
    "message": "Our friendly elves have also invited you to explore Santa\u2019s village while Santa gets ready for his journey. So go ahead and explore his village, you might just find some fun activities and meet some interesting elves."
  },
  "about-santa": {
    "description": "Link text. Please keep this short. Links to the Santa Tracker About page. Page supplies more info about the project.",
    "message": "About"
  },
  "about_title": {
    "description": "The title of the 'About' page.",
    "message": "Welcome to the Google Maps Santa Tracker!"
  },
  "ae_country_name": {
    "description": "Name of a country. This appears as a label in a geography game.",
    "message": "United Arab Emirates"
  },
  "af_country_name": {
    "description": "Name of a country. This appears as a label in a geography game.",
    "message": "Afghanistan"
  },
  "al_country_name": {
    "description": "Name of a country. This appears as a label in a geography game.",
    "message": "Albania"
  },
  "ao_country_name": {
    "description": "Name of a country. This appears as a label in a geography game.",
    "message": "Angola"
  },
  "ar_country_name": {
    "description": "Name of a country. This appears as a label in a game that teaches children about holiday traditions from around the world.",
    "message": "Argentina"
  },
  "ar_language_name": {
    "description": "Localised name of a language. Appears in a translation drop down.",
    "message": "Arabic"
  },
  "ar_tradition": {
    "description": "Describes a local holiday tradition. Restrict to 300 characters.",
    "message": "In Argentina, Christmas begins promptly at midnight. Many families kick off the holiday by hosting festive celebrations in their homes, opening gifts with their loved ones, and lighting fireworks in the early hours of the morning."
  },
  "at_country_name": {
    "description": "Name of a country. This appears as a label in a geography game.",
    "message": "Austria"
  },
  "au_country_name": {
    "description": "Name of a country. This appears as a label in a game that teaches children about holiday traditions from around the world.",
    "message": "Australia"
  },
  "au_tradition": {
    "description": "Describes a local holiday tradition. Restrict to 300 characters.",
    "message": "Australia's Southern Hemisphere location means it's summer time in December. Instead of sleigh bells and cocoa, many Australians head to the beach to celebrate the holidays with a prawn lunch and a few rounds of cricket."
  },
  "ba_country_name": {
    "description": "Name of a country. This appears as a label in a geography game.",
    "message": "Bosnia and Herzegovina"
  },
  "back_to_tracker": {
    "description": "Link to go back to the santa tracker screen.",
    "message": "Back to Tracker"
  },
  "back_to_previous_page": {
    "description": "Link to go back to the previous screen.",
    "message": "Back"
  },
  "bd_country_name": {
    "description": "Name of a country. This appears as a label in a geography game.",
    "message": "Bangladesh"
  },
  "be_country_name": {
    "description": "Name of a country. This appears as a label in a geography game.",
    "message": "Belgium"
  },
  "bf_country_name": {
    "description": "Name of a country. This appears as a label in a geography game.",
    "message": "Burkina Faso"
  },
  "bg_country_name": {
    "description": "Name of a country. This appears as a label in a geography game.",
    "message": "Bulgaria"
  },
  "bj_country_name": {
    "description": "Name of a country. This appears as a label in a geography game.",
    "message": "Benin"
  },
  "bo_country_name": {
    "description": "Name of a country. This appears as a label in a geography game.",
    "message": "Bolivia"
  },
  "br_country_name": {
    "description": "Name of a country. This appears as a label in a game that teaches children about holiday traditions from around the world.",
    "message": "Brazil"
  },
  "br_tradition": {
    "description": "Describes a local holiday tradition. Restrict to 300 characters.",
    "message": "Christmas celebrations start near midnight, usually with big family dinners, gift opening, and the celebration of the 'Missa do Galo' (the rooster's mass) in churches. Despite the warm tropical summer weather, themes of winter and snow are not uncommon."
  },
  "bt_country_name": {
    "description": "Name of a country. This appears as a label in a geography game.",
    "message": "Bhutan"
  },
  "bw_country_name": {
    "description": "Name of a country. This appears as a label in a geography game.",
    "message": "Botswana"
  },
  "by_country_name": {
    "description": "Name of a country. This appears as a label in a geography game.",
    "message": "Belarus"
  },
  "bz_country_name": {
    "description": "Name of a country. This appears as a label in a geography game.",
    "message": "Belize"
  },
  "ca_country_name": {
    "description": "Name of a country. This appears as a label in a game that teaches children about holiday traditions from around the world.",
    "message": "Canada"
  },
  "ca_tradition": {
    "description": "Describes a local holiday tradition. Restrict to 300 characters.",
    "message": "Canadian children usually celebrate a snowy, white Christmas. They bundle up in their scarves and toques, a Canadian woolen hat, to play in the snow, ice-skate, and toboggan! On Christmas Eve, they leave milk and cookies by the fireplace for Santa (and sometimes a carrot for his reindeer)."
  },
  "calendar": {
    "description": "A link to a calendar view of the site navigation. Refers to an advent calendar of the month of December.",
    "message": "The Calendar"
  },
  "category_code": {
    "description": "Button text. 15char limit. A label on an activity that will let the user write some programming code.",
    "message": "Code"
  },
  "category_draw": {
    "description": "Button text. 15char limit. A label on an activity that will let the user write draw a picture",
    "message": "Draw"
  },
  "category_listen": {
    "description": "Button text. 15char limit. A label on an activity that will let the user listen to some music.",
    "message": "Listen"
  },
  "category_send": {
    "description": "Button text. 15char limit. A label on an activity that will let the user send a message (like an e-mail).",
    "message": "Send"
  },
  "cd_country_name": {
    "description": "Name of a country. This appears as a label in a geography game.",
    "message": "Democratic Republic of the Congo"
  },
  "cf_country_name": {
    "description": "Name of a country. This appears as a label in a geography game.",
    "message": "Central African Republic"
  },
  "cg_country_name": {
    "description": "Name of a country. This appears as a label in a geography game.",
    "message": "Republic of Congo"
  },
  "ch_country_name": {
    "description": "Name of a country. This appears as a label in a geography game.",
    "message": "Switzerland"
  },
  "ci_country_name": {
    "description": "Name of a country. This appears as a label in a geography game.",
    "message": "C\u00f4te d'Ivoire"
  },
  "citylights-contribute": {
    "description": "CTA link to a community where people can upload panoramas of their own. Includes a placeholder with current localised city/country name.",
    "raw": "Add your own photos of <ph name=\"LOCATION\"><ex>Trafalgar Square, London</ex>{{location}}</ph>"
  },
  "citylights-panorama-01-description": {
    "description": "Description of a photo panorama, usually a place of interest. Source is sometimes in english, sometimes in the local language. Translate as appropriate. This one is in New York City, USA.",
    "message": "Rockefeller Plaza"
  },
  "citylights-panorama-01-location": {
    "description": "City and country location of a photo panorama.",
    "message": "New York City, USA"
  },
  "citylights-panorama-02-description": {
    "description": "Description of a photo panorama, usually a place of interest. Source is sometimes in english, sometimes in the local language. Translate as appropriate. This one is in Moscow, Russia.",
    "message": "Pushkin Square"
  },
  "citylights-panorama-02-location": {
    "description": "City and country location of a photo panorama.",
    "message": "Moscow, Russia"
  },
  "citylights-panorama-03-description": {
    "description": "Description of a photo panorama, usually a place of interest. Source is sometimes in english, sometimes in the local language. Translate as appropriate. This one is in Vienna, Austria.",
    "message": "Rathausplatz"
  },
  "citylights-panorama-03-location": {
    "description": "City and country location of a photo panorama.",
    "message": "Vienna, Austria"
  },
  "citylights-panorama-04-description": {
    "description": "Description of a photo panorama, usually a place of interest. Source is sometimes in english, sometimes in the local language. Translate as appropriate. This one is in Paris, France.",
    "message": "Champs-Elysees to the Arc de Triomphe"
  },
  "citylights-panorama-04-location": {
    "description": "City and country location of a photo panorama.",
    "message": "Paris, France"
  },
  "citylights-panorama-05-description": {
    "description": "Description of a photo panorama, usually a place of interest. Source is sometimes in english, sometimes in the local language. Translate as appropriate. This one is in Chicago, USA.",
    "message": "Magnificent Mile"
  },
  "citylights-panorama-05-location": {
    "description": "City and country location of a photo panorama.",
    "message": "Chicago, USA"
  },
  "citylights-panorama-06-description": {
    "description": "Description of a photo panorama, usually a place of interest. Source is sometimes in english, sometimes in the local language. Translate as appropriate. This one is in Nuremberg, Germany.",
    "message": "Christmas Market"
  },
  "citylights-panorama-06-location": {
    "description": "City and country location of a photo panorama.",
    "message": "Nuremberg, Germany"
  },
  "citylights-panorama-07-description": {
    "description": "Description of a photo panorama, usually a place of interest. Source is sometimes in english, sometimes in the local language. Translate as appropriate. This one is in Medellin, Colombia.",
    "message": "Medellin River"
  },
  "citylights-panorama-07-location": {
    "description": "City and country location of a photo panorama.",
    "message": "Medellin, Colombia"
  },
  "citylights-panorama-08-description": {
    "description": "Description of a photo panorama, usually a place of interest. Source is sometimes in english, sometimes in the local language. Translate as appropriate. This one is in Lapland, Finland.",
    "message": "Santa Claus Village"
  },
  "citylights-panorama-08-location": {
    "description": "City and country location of a photo panorama.",
    "message": "Lapland, Finland"
  },
  "citylights-panorama-09-description": {
    "description": "Description of a photo panorama, usually a place of interest. Source is sometimes in english, sometimes in the local language. Translate as appropriate. This one is in Brussels, Belgium.",
    "message": "Grand Place"
  },
  "citylights-panorama-09-location": {
    "description": "City and country location of a photo panorama.",
    "message": "Brussels, Belgium"
  },
  "citylights-panorama-10-description": {
    "description": "Description of a photo panorama, usually a place of interest. Source is sometimes in english, sometimes in the local language. Translate as appropriate. This one is in London, England.",
    "message": "Trafalgar Square"
  },
  "citylights-panorama-10-location": {
    "description": "City and country location of a photo panorama.",
    "message": "London, England"
  },
  "citylights-panorama-11-description": {
    "description": "Description of a photo panorama, usually a place of interest. Source is sometimes in english, sometimes in the local language. Translate as appropriate. This one is in Madrid, Spain.",
    "message": "Plaza Mayor"
  },
  "citylights-panorama-11-location": {
    "description": "City and country location of a photo panorama.",
    "message": "Madrid, Spain"
  },
  "citylights-panorama-12-description": {
    "description": "Description of a photo panorama, usually a place of interest. Source is sometimes in english, sometimes in the local language. Translate as appropriate. This one is in Tokyo, Japan.",
    "message": "Roppongi Hills"
  },
  "citylights-panorama-12-location": {
    "description": "City and country location of a photo panorama.",
    "message": "Tokyo, Japan"
  },
  "citylights-panorama-13-description": {
    "description": "Description of a photo panorama, usually a place of interest. Source is sometimes in english, sometimes in the local language. Translate as appropriate. This one is in Copenhagen, Denmark.",
    "message": "Tivoli Gardens"
  },
  "citylights-panorama-13-location": {
    "description": "City and country location of a photo panorama.",
    "message": "Copenhagen, Denmark"
  },
  "citylights-panorama-14-description": {
    "description": "Description of a photo panorama, usually a place of interest. Source is sometimes in english, sometimes in the local language. Translate as appropriate. This one is in Singapore, Singapore.",
    "message": "Orchard Road"
  },
  "citylights-panorama-14-location": {
    "description": "City and country location of a photo panorama.",
    "message": "Singapore, Singapore"
  },
  "citylights-panorama-15-description": {
    "description": "Description of a photo panorama, usually a place of interest. Source is sometimes in english, sometimes in the local language. Translate as appropriate. This one is in Gothenburg, Sweden.",
    "message": "Lane of Light"
  },
  "citylights-panorama-15-location": {
    "description": "City and country location of a photo panorama.",
    "message": "Gothenburg, Sweden"
  },
  "citylights-panorama-16-description": {
    "description": "Description of a photo panorama, usually a place of interest. Source is sometimes in english, sometimes in the local language. Translate as appropriate. This one is in Niagara Falls, Canada.",
    "message": "Winter Festival of Lights"
  },
  "citylights-panorama-16-location": {
    "description": "City and country location of a photo panorama.",
    "message": "Niagara Falls, Canada"
  },
  "citylights-panorama-17-description": {
    "description": "Description of a photo panorama, usually a place of interest. Source is sometimes in english, sometimes in the local language. Translate as appropriate. This one is in Hong Kong, China.",
    "message": "WinterFest"
  },
  "citylights-panorama-17-location": {
    "description": "City and country location of a photo panorama.",
    "message": "Hong Kong, China"
  },
  "citylights-panorama-18-description": {
    "description": "Description of a photo panorama, usually a place of interest. Source is sometimes in english, sometimes in the local language. Translate as appropriate. This one is in Rio de Janeiro, Brazil.",
    "message": "Rodrigo de Freitas Lake"
  },
  "citylights-panorama-18-location": {
    "description": "City and country location of a photo panorama.",
    "message": "Rio de Janeiro, Brazil"
  },
  "cl_country_name": {
    "description": "Name of a country. This appears as a label in a geography game.",
    "message": "Chile"
  },
  "clear": {
    "description": "Button text. 15char limit. Clears a user's block code.",
    "message": "Clear"
  },
  "close": {
    "description": "Button text. 15char limit. Closes a menu.",
    "message": "Close"
  },
  "cm_country_name": {
    "description": "Name of a country. This appears as a label in a geography game.",
    "message": "Cameroon"
  },
  "co_country_name": {
    "description": "Name of a country. This appears as a label in a geography game.",
    "message": "Colombia"
  },
  "codeboogie-back-to-start": {
    "description": "Link text for going from the pick a stage screen (second screen) back to the gameplay mode screen (first screen).",
    "message": "Back to start"
  },
  "codeboogie-block-clap": {
    "description": "Code block label for a dancing move where the character claps. 15char limit.",
    "message": "Clap"
  },
  "codeboogie-block-clap-tooltip": {
    "description": "Code block tooltip for a dancing move where the character claps. Written as a command in first person.",
    "message": "Do a clap."
  },
  "codeboogie-block-jump": {
    "description": "Code block label for the dancing move 'jump'. 15char limit.",
    "message": "Jump"
  },
  "codeboogie-block-jump-tooltip": {
    "description": "Code block tooltip for the dancing move 'jump'. Written as a command in first person.",
    "message": "Do a jump."
  },
  "codeboogie-block-leftarm": {
    "description": "Code block label for dancing with left arm. 15char limit.",
    "message": "Point left"
  },
  "codeboogie-block-leftarm-tooltip": {
    "description": "Code block tooltip for dancing with left arm. Written as a command in first person.",
    "message": "Point to the left."
  },
  "codeboogie-block-leftfoot": {
    "description": "Code block label for dancing with left foot. 15char limit.",
    "message": "Step left"
  },
  "codeboogie-block-leftfoot-tooltip": {
    "description": "Code block tooltip for dancing with left foot. Written as a command in first person.",
    "message": "Take a step to the left."
  },
  "codeboogie-block-rightarm": {
    "description": "Code block label for dancing with right arm. 15char limit.",
    "message": "Point right"
  },
  "codeboogie-block-rightarm-tooltip": {
    "description": "Code block tooltip for dancing with right arm. Written as a command in first person.",
    "message": "Point to the right."
  },
  "codeboogie-block-rightfoot": {
    "description": "Code block label for dancing with right foot. 15char limit.",
    "message": "Step right"
  },
  "codeboogie-block-rightfoot-tooltip": {
    "description": "Code block tooltip for dancing with right foot. Written as a command in first person.",
    "message": "Take a step to the right."
  },
  "codeboogie-block-shake": {
    "description": "Code block label for a dancing move where the character shakes the hip. 15char limit.",
    "message": "Hip shake"
  },
  "codeboogie-block-shake-tooltip": {
    "description": "Code block tooltip for a dancing move where the character shakes the hip. Written as a command in first person.",
    "message": "Do a hip shake."
  },
  "codeboogie-block-split": {
    "description": "Code block label for the dancing move 'split'. 15char limit.",
    "message": "Split"
  },
  "codeboogie-block-split-tooltip": {
    "description": "Code block tooltip for the dancing move 'split'. Written as a command in first person.",
    "message": "Do a split."
  },
  "codeboogie-choose-game-mode": {
    "description": "Large title telling the user to pick between classes and freestyle modes. Single sentence.",
    "message": "Choose a game mode"
  },
  "codeboogie-choose-stage": {
    "description": "Large title telling the user to pick a location (stage). Single sentence.",
    "message": "Choose a stage"
  },
  "codeboogie-get-dancing": {
    "description": "Large title to encourage the player to try out the dancing code blocks. 15char limit.",
    "message": "Get dancing!"
  },
  "codeboogie-go": {
    "description": "Overlay on mode and stage select shown on hover. Needs to be a single word.",
    "message": "Go!"
  },
  "codeboogie-keep-dancing": {
    "description": "Button text to continue making your own dance in freestyle mode.",
    "message": "Keep dancing"
  },
  "codeboogie-lets-dance": {
    "description": "Large title before player starts dancing his routine. 15char limit.",
    "message": "Let's dance"
  },
  "codeboogie-mode-dance-class": {
    "description": "Title for gameplay mode where the user copies a dance teacher.",
    "message": "Dance class"
  },
  "codeboogie-mode-dance-class-description": {
    "description": "Small text shown below dance class title. Single sentence.",
    "message": "Match the teacher's moves"
  },
  "codeboogie-mode-freestyle": {
    "description": "Title for gameplay mode where user can make up their own dances.",
    "message": "Dance freestyle"
  },
  "codeboogie-mode-freestyle-description": {
    "description": "Small text show below freestyle title. Single sentence.",
    "message": "Make your own moves and share with friends"
  },
  "codeboogie-next-dance": {
    "description": "Button label to start next level. 15char limit.",
    "message": "Next Dance"
  },
  "codeboogie-nice-moves": {
    "description": "Huge success title after finishing a level. 15char limit.",
    "message": "Nice moves!"
  },
  "codeboogie-result-missing-block-fail": {
    "description": "Short hint after failing a level. One or two sentences max. Refers to blocks visually displayed below.",
    "message": "Try the block below to match the dance."
  },
  "codeboogie-result-missing-block-success": {
    "description": "Short hint on how the puzzle can be improved even if level is complete. One or two sentences max. Refers to blocks visually displayed below. Has a token for a dynamic number between 2-6, the token can be skipped and translation worded that fewer blocks are needed.",
    "message": "Did you know you can finish this dance with just {{ideal}} blocks? Try using the block below."
  },
  "codeboogie-result-perfect-success": {
    "description": "Short message after completing a level. One or two sentences max.",
    "message": "Nice moves! You finished the dance perfectly."
  },
  "codeboogie-result-too-few-blocks-fail": {
    "description": "Short hint after failing a level. One or two sentences max.",
    "message": "You are using the right blocks, but try using more of them to complete the dance."
  },
  "codeboogie-result-too-many-blocks-success": {
    "description": "Short hint on how the puzzle can be improved even if level is complete. One or two sentences max. Has a token for a dynamic number between 2-6, the token can be skipped and translation worded that fewer blocks are needed.",
    "message": "Did you know you can finish this dance with just {{ideal}} blocks?"
  },
  "codeboogie-result-too-many-steps": {
    "description": "Short hint indicating that the coded dance was too long.",
    "message": "You did too many steps."
  },
  "codeboogie-result-wrong-move": {
    "description": "Short hint when the user performs a wrong step, showing the right step to use instead. The right step appears below.",
    "message": "Seems like you did the wrong move there. Try this one instead:"
  },
  "codeboogie-share-moves": {
    "description": "Subtitle that encourages the user to click the share button.",
    "message": "Share your moves and challenge your friends"
  },
  "codeboogie-success": {
    "description": "Large title when the player gets all the dance moves correct. 15char limit.",
    "message": "Success!"
  },
  "codeboogie-watch-closely": {
    "description": "Title to indicate the teacher is going to do the dance moves that they should copy",
    "message": "Watch closely!"
  },
  "codeboogie-your-turn": {
    "description": "Large title to prompt player to assemble his dance routine. 15char limit.",
    "message": "Your turn"
  },
  "codelab-block-jump-length": {
    "description": "Code block label. 15char limit. Placed after a jump arrow (indicating a jump) and before an editable number, i.e. jump over 5.",
    "message": "jump over"
  },
  "codelab-block-jump-tooltip": {
    "description": "Tooltip for code block which tells player to jump over tiles.",
    "message": "Jump over tiles."
  },
  "codelab-block-moveeast": {
    "description": "Code block label for moving the player east. Preferably just one word for the direction.",
    "message": "east"
  },
  "codelab-block-moveeast-tooltip": {
    "description": "Tooltip for a code block which moves the player east. Written as a command in first person.",
    "message": "Move me east one space."
  },
  "codelab-block-movenorth": {
    "description": "Code block label for moving the player north. Preferably just one word for the direction.",
    "message": "north"
  },
  "codelab-block-movenorth-tooltip": {
    "description": "Tooltip for a code block which moves the player north. Written as a command in first person.",
    "message": "Move me north one space."
  },
  "codelab-block-movesouth": {
    "description": "Code block label for moving the player south. Preferably just one word for the direction.",
    "message": "south"
  },
  "codelab-block-movesouth-tooltip": {
    "description": "Tooltip for a code block which moves the player south. Written as a command in first person.",
    "message": "Move me south one space."
  },
  "codelab-block-movewest": {
    "description": "Code block label for moving the player west. Preferably just one word for the direction.",
    "message": "west"
  },
  "codelab-block-movewest-tooltip": {
    "description": "Tooltip for a code block which moves the player west. Written as a command in first person.",
    "message": "Move me west one space."
  },
  "codelab-block-repeat": {
    "description": "Code block label. 15char limit. Is followed by a editable number and another label like this \"repeat 5 times\". Sadly the labels can't be reordered for technical reasons.",
    "message": "repeat"
  },
  "codelab-block-repeat-times": {
    "description": "Code block label. 15char limit. Placed after a circle arrow (indicating repeat) and an editable number, i.e. repeat 5 times.",
    "message": "times"
  },
  "codelab-block-repeat-tooltip": {
    "description": "Tooltip for code block which repeats one or more statements.",
    "message": "Repeat some statements several times."
  },
  "codelab-block-whenrun": {
    "description": "Code block label. 15char limit. Start of the code, reads to indicate that blocks below it will execute in order",
    "message": "when run"
  },
  "codelab-finish": {
    "description": "Button label to end game. 15char limit.",
    "message": "Finish"
  },
  "codelab-great": {
    "description": "Huge success title after finishing a level. 15char limit.",
    "message": "Great"
  },
  "codelab-mwc-promo": {
    "description": "Promotion for the Made w/ Code initiative. Displayed in footer of code lab game. Should be short and direct.",
    "raw": "Explore more Google coding projects at <ph name=\"LINK\"><ex>&lt;a href=\"link\"&gt;link&lt;/a&gt;</ex>&lt;a href=\"//www.madewithcode.com/\" target=\"_blank\"&gt;MadewithCode.com&lt;/a&gt;</ph>."
  },
  "codelab-next-challenge": {
    "description": "Button label to start next level. 15char limit.",
    "message": "Next Challenge"
  },
  "codelab-oops": {
    "description": "Huge whimsical title after failing a level. 15char limit.",
    "message": "Oops!"
  },
  "codelab-result-empty-repeat-fail": {
    "description": "Short hint after failing a level. One or two sentences max.",
    "message": "The \"Repeat\" block needs to have other blocks inside it to work."
  },
  "codelab-result-extra-top-block-fail": {
    "description": "Short hint after failing a level. One or two sentences max.",
    "message": "Some of the blocks are not attached together properly."
  },
  "codelab-result-generic-fail": {
    "description": "Short generic message after failing a level. One or two sentences max.",
    "message": "Looks like you got lost!"
  },
  "codelab-result-missing-block-fail": {
    "description": "Short hint after failing a level. One or two sentences max. Refers to blocks visually displayed below.",
    "message": "Try one or more of the block below to solve this puzzle."
  },
  "codelab-result-missing-block-success": {
    "description": "Short hint on how the puzzle can be improved even if level is complete. One or two sentences max. Refers to blocks visually displayed below. Has a token for a dynamic number between 2-6, the token can be skipped and translation worded that fewer blocks are needed.",
    "raw": "Did you know you can finish this level with just <ph name=\"IDEAL\"><ex>4</ex>{{ideal}}</ph> blocks? Try using the block below."
  },
  "codelab-result-perfect-success": {
    "description": "Short message after completing a level. One or two sentences max.",
    "message": "Congratulations! You finished the puzzle perfectly."
  },
  "codelab-result-too-few-blocks-fail": {
    "description": "Short hint after failing a level. One or two sentences max.",
    "message": "You are using the right blocks, but try using more of them to complete this puzzle."
  },
  "codelab-result-too-many-blocks-success": {
    "description": "Short hint on how the puzzle can be improved even if level is complete. One or two sentences max. Has a token for a dynamic number between 2-6, the token can be skipped and translation worded that fewer blocks are needed.",
    "raw": "Did you know you can finish this level with just <ph name=\"IDEAL\"><ex>4</ex>{{ideal}}</ph> blocks?"
  },
  "codelab-try-again": {
    "description": "Button label to try the level again after failing or completing with room for improvement. 15char limit.",
    "message": "Try Again"
  },
  "copy-me": {
    "description": "Label. Users will see a URL that they can copy to email to a friend, or share on Facebook/G+",
    "message": "Copy this link to share your message"
  },
  "copy-me-short": {
    "description": "Label. Users will see a URL that they can copy to share. Short, concise, ideally <25 chars.",
    "message": "Copy link to share"
  },
  "countdown_days": {
    "description": "Label to be placed under days on a countdown clock. Shorten to 3-5 chars, fewer better. Plural preferred.",
    "message": "Days"
  },
  "countdown_hours": {
    "description": "Label to be placed under hours on a countdown clock. Shorten to 3-5 chars, fewer better. Non-plural OK.",
    "message": "Hrs"
  },
  "countdown_minutes": {
    "description": "Label to be placed under minutes on a countdown clock. Shorten to 3-5 chars, fewer better. Non-plural OK.",
    "message": "Min"
  },
  "countdown_seconds": {
    "description": "Label to be placed under seconds on a countdown clock. Shorten to 3-5 chars, fewer better. Non-plural OK.",
    "message": "Sec"
  },
  "countdown_until": {
    "description": "Labels a countdown clock. Count until Santa takes off.",
    "message": "Santa Takes Off In"
  },
  "countdownlabel": {
    "description": "Labels the countdown clock. Appears under a timer.",
    "message": "Until Santa Departs"
  },
  "cr_country_name": {
    "description": "Name of a country. This appears as a label in a geography game.",
    "message": "Costa Rica"
  },
  "cs_language_name": {
    "description": "Localised name of a language. Appears in a translation drop down.",
    "message": "Czech"
  },
  "cu_country_name": {
    "description": "Name of a country. This appears as a label in a geography game.",
    "message": "Cuba"
  },
  "cz_country_name": {
    "description": "Name of a country. This appears as a label in a geography game.",
    "message": "Czech Republic"
  },
  "da_language_name": {
    "description": "Localised name of a language. Appears in a translation drop down.",
    "message": "Danish"
  },
  "days": {
    "description": "Label for a counter showing the days left until Dec 24. Keep short/one word.",
    "message": "Days"
  },
  "de_country_name": {
    "description": "Name of a country. This appears as a label in a game that teaches children about holiday traditions from around the world.",
    "message": "Germany"
  },
  "de_language_name": {
    "description": "Localised name of a language. Appears in a translation drop down.",
    "message": "German"
  },
  "de_tradition": {
    "description": "Describes a local holiday tradition. Restrict to 300 characters.",
    "message": "In nearly Every German town Christmas markets open in town squares. Townspeople gather to hear brass bands, and enjoy traditional fare of the region. They eat gingerbread hearts, sugar-roasted almonds, sweets of all kinds, and drink mulled wine (Gl\u00fchwein) or apple cider."
  },
  "deck": {
    "description": "Link text. Deck out implies decorating.",
    "message": "Deck Out"
  },
  "deckdescription": {
    "description": "Describes what happens when you click the deck link",
    "message": "Deck out your browser with a Santa Chrome extension."
  },
  "detected": {
    "description": "Marks a detected language in a dropdown of languages.",
    "message": "detected"
  },
  "difficulty": {
    "description": "15 char limit. Label describing the game difficulty you are on.",
    "message": "Difficulty"
  },
  "dk_country_name": {
    "description": "Name of a country. This appears as a label in a geography game.",
    "message": "Denmark"
  },
  "do_country_name": {
    "description": "Name of a country. This appears as a label in a geography game.",
    "message": "Dominican Republic"
  },
  "donate_button": {
    "description": "Label for a button that allows users to donate.",
    "message": "Donate"
  },
  "donate_text": {
    "description": "Information about donations and that Google will match 50% of all user donations. Don't translate '#ForEveryKid', or the DonorsChoose.org domain link.",
    "message": "Help fund a special needs project on DonorsChoose.org. This December, we're helping to double the impact by matching donations by 50%, until we reach our goal of donating US$1m. Together, we can help to make classrooms more inclusive #ForEveryKid"
  },
  "dz_country_name": {
    "description": "Name of a country. This appears as a label in a geography game.",
    "message": "Algeria"
  },
  "easy_difficulty": {
    "description": "Difficulty setting for a game.",
    "message": "Easy"
  },
  "ec_country_name": {
    "description": "Name of a country. This appears as a label in a geography game.",
    "message": "Ecuador"
  },
  "educators": {
    "description": "Menu item/heading for a page containing teacher resources.",
    "message": "Santa Tracker for Educators"
  },
  "ee_country_name": {
    "description": "Name of a country. This appears as a label in a geography game.",
    "message": "Estonia"
  },
  "el_language_name": {
    "description": "Localised name of a language. Appears in a translation drop down.",
    "message": "Greek"
  },
  "elvish_language_name": {
    "description": "Localised name of a fake language. Appears in a translation drop down.",
    "message": "Elvish"
  },
  "en_language_name": {
    "description": "Localised name of a language. Appears in a translation drop down.",
    "message": "English"
  },
  "endofjourneymessage": {
    "description": "",
    "message": "Santa's finished his journey for the year! He and the elves are still having some fun in the North Pole before their annual vacation."
  },
  "er_country_name": {
    "description": "Name of a country. This appears as a label in a geography game.",
    "message": "Eritrea"
  },
  "error": {
    "description": "Shown on the error page, if anything went wrong. Short and non-specific.",
    "message": "There was a problem, but Santa's Elves are looking into it."
  },
  "error-lost-connection": {
    "description": "Paragraph text that appears on our error page. The error might appear if the user is offline or there is a problem with Google's servers. Text should be non-specific and light hearted.",
    "message": "Looks like we just lost our connection with the North Pole. Santa's elves are working hard to fix it - stay tuned!"
  },
  "error-not-found": {
    "description": "Paragraph text that appears on an error page if something can't be found, with a link back to Santa's Village. Text should be non-specific and light hearted.",
    "raw": "Oh no, Santa's Elves can't find this page! You might have better luck if you head back to <ph name=\"BEGIN_LINK\"><ex>&lt;a href=\"link\"&gt;</ex>&lt;a href=\"./village.html\"&gt;</ph>Santa's Village<ph name=\"END_LINK\"><ex>&lt;/a&gt;</ex>&lt;/a&gt;</ph>."
  },
  "error-try-again": {
    "description": "Link text. Please keep this short. Link appears on an error page. Clicking the link will reload the application.",
    "message": "Try again"
  },
  "error_try_again": {
    "description": "Button text. Shown on the error page (if anything went wron)",
    "message": "Try again"
  },
  "es_language_name": {
    "description": "Localised name of a language. Appears in a translation drop down.",
    "message": "Spanish"
  },
  "et_country_name": {
    "description": "Name of a country. This appears as a label in a geography game.",
    "message": "Ethiopia"
  },
  "explore": {
    "description": "Button text. 15char limit. A label on an activity that will let the user explore a scene.",
    "message": "Explore"
  },
  "fi_country_name": {
    "description": "Name of a country. This appears as a label in a geography game.",
    "message": "Finland"
  },
  "fi_tradition": {
    "description": "Describes a local holiday tradition. Restrict to 300 characters.",
    "message": "Finnish people believe that Father Christmas, \"Joulupukki\", lives in the northern part of the country - Korvatunturi, to be exact. If you visit, you might find his secret workshop, where gnomes are hard at work. Or you might find reindeer roaming in pine tree forests."
  },
  "finished-text": {
    "description": "Paragraph text that appears as the sole text on a landing page. This page is displayed when the Santa Tracker is not active.",
    "message": "Happy Holidays! Santa has completed his journey around the world and is taking a much deserved break. Visit us again next year!"
  },
  "fr_country_name": {
    "description": "Name of a country. This appears as a label in a game that teaches children about holiday traditions from around the world.",
    "message": "France"
  },
  "fr_language_name": {
    "description": "Localised name of a language. Appears in a translation drop down.",
    "message": "French"
  },
  "fr_tradition": {
    "description": "Describes a local holiday tradition. Restrict to 300 characters.",
    "message": "In France, children traditionally put their shoes out next to the fireplace in anticipation of P\u00e8re No\u00ebl's arrival. If children have been good throughout the year, P\u00e8re No\u00ebl will fill the shoes with gifts."
  },
  "ga_country_name": {
    "description": "Name of a country. This appears as a label in a geography game.",
    "message": "Gabon"
  },
  "gameover": {
    "description": "Appears when the player is game over. Very large font, keep as short as possible.",
    "message": "Game Over!"
  },
  "gameover_level": {
    "description": "Label during game over for which level was reached.",
    "message": "You made it to level:"
  },
  "gameover_score": {
    "description": "Label during game over for how much score the player got.",
    "message": "Your score:"
  },
  "getgooglemaps": {
    "description": "Describes using the Google Maps product to find Santa.",
    "message": "Get Google Maps"
  },
  "getready": {
    "description": "Label that informs a user that a game is about to start, and that they should prepare.",
    "message": "Get Ready!"
  },
  "gh_country_name": {
    "description": "Name of a country. This appears as a label in a game that teaches children about holiday traditions from around the world.",
    "message": "Ghana"
  },
  "gh_tradition": {
    "description": "Describes a local holiday tradition. Restrict to 300 characters.",
    "message": "Christmas in Ghana includes the whole family. Adults dress up in costumes and hand out candy and sweets around the neighborhood. Children decorate their homes with paper ornaments and drawings they make at school."
  },
  "gl_country_name": {
    "description": "Name of a country. This appears as a label in a geography game.",
    "message": "Greenland"
  },
  "gn_country_name": {
    "description": "Name of a country. This appears as a label in a geography game.",
    "message": "Guinea"
  },
  "gotovillage": {
    "description": "A link to Santa's Village. One method of site navigation.",
    "message": "Go to the Village"
  },
  "gplus": {
    "description": "A link to Google+",
    "message": "Google+"
  },
  "gr_country_name": {
    "description": "Name of a country. This appears as a label in a game that teaches children about holiday traditions from around the world.",
    "message": "Greece"
  },
  "gr_tradition": {
    "description": "Describes a local holiday tradition. Restrict to 300 characters.",
    "message": "In Greece, friendly but troublesome creatures called 'kallik\u00e1ntzari' live most of the year in the center of the earth. But at Christmas, they love to hide in people's houses, frightening people, playing tricks, or devouring Christmas foods. Greeks perform rituals to keep these hobgoblins away."
  },
  "gt_country_name": {
    "description": "Name of a country. This appears as a label in a game that teaches children about holiday traditions from around the world.",
    "message": "Guatemala"
  },
  "gt_tradition": {
    "description": "Describes a local holiday tradition. Restrict to 300 characters.",
    "message": "Guatemalans celebrate Christmas with fun and dancing. They wear hats called Puritina, eat Guatemalan style tamales, light firecrackers at midnight, and dance the night away with various styles of dancing."
  },
  "gy_country_name": {
    "description": "Name of a country. This appears as a label in a geography game.",
    "message": "Guyana"
  },
  "hard_difficulty": {
    "description": "Difficulty setting for a game.",
    "message": "Hard"
  },
  "help": {
    "description": "Button text. 15char limit. Shows the tutorial.",
    "message": "Help"
  },
  "hi_language_name": {
    "description": "Localised name of a language. Appears in a translation drop down.",
    "message": "Hindi"
  },
  "hn_country_name": {
    "description": "Name of a country. This appears as a label in a geography game.",
    "message": "Honduras"
  },
  "holiday_message_0": {
    "description": "Seasonal message that will be displayed on a postcard. Keep short.",
    "message": "Happy Holidays!"
  },
  "holiday_message_1": {
    "description": "Seasonal message that will be displayed on a postcard. Keep short.",
    "message": "Holiday wishes!"
  },
  "holiday_message_2": {
    "description": "Seasonal message that will be displayed on a postcard. Keep short.",
    "message": "Happy everything!"
  },
  "holiday_message_3": {
    "description": "Seasonal message that will be displayed on a postcard. Keep short.",
    "message": "Let it snow!"
  },
  "holiday_message_4": {
    "description": "Seasonal message that will be displayed on a postcard. Keep short.",
    "message": "Happy New Year!"
  },
  "holiday_message_5": {
    "description": "Seasonal message that will be displayed on a postcard. Keep short.",
    "message": "Season's greetings!"
  },
  "hours": {
    "description": "Label for the hours portion of a countdown clock. Keep short/one word.",
    "message": "Hours"
  },
  "hr_country_name": {
    "description": "Name of a country. This appears as a label in a geography game.",
    "message": "Croatia"
  },
  "ht_country_name": {
    "description": "Name of a country. This appears as a label in a geography game.",
    "message": "Haiti"
  },
  "hu_country_name": {
    "description": "Name of a country. This appears as a label in a geography game.",
    "message": "Hungary"
  },
  "hu_language_name": {
    "description": "Localised name of a language. Appears in a translation drop down.",
    "message": "Hungarian"
  },
  "id_country_name": {
    "description": "Name of a country. This appears as a label in a geography game.",
    "message": "Indonesia"
  },
  "ie_country_name": {
    "description": "Name of a country. This appears as a label in a geography game.",
    "message": "Ireland"
  },
  "improve_google_translate": {
    "description": "CTA link in translation scene to join the Google Translate community.",
    "message": "Help improve Google Translate"
  },
  "iq_country_name": {
    "description": "Name of a country. This appears as a label in a geography game.",
    "message": "Iraq"
  },
  "ir_country_name": {
    "description": "Name of a country. This appears as a label in a geography game.",
    "message": "Iran"
  },
  "is_country_name": {
    "description": "Name of a country. This appears as a label in a game that teaches children about holiday traditions from around the world.",
    "message": "Iceland"
  },
  "is_tradition": {
    "description": "Describes a local holiday tradition. Restrict to 300 characters.",
    "message": "At Christmas time in Iceland, families give gifts of warm clothing to each member of their household. According to legend, there is a frightening Christmas Cat who gobbles up anyone not equipped for the cold and wintery weather. Families work together to ensure nobody will 'go to the Christmas Cat.'"
  },
  "it_country_name": {
    "description": "Name of a country. This appears as a label in a geography game.",
    "message": "Italy"
  },
  "it_language_name": {
    "description": "Localised name of a language. Appears in a translation drop down.",
    "message": "Italian"
  },
  "ja_language_name": {
    "description": "Localised name of a language. Appears in a translation drop down.",
    "message": "Japanese"
  },
  "jm_country_name": {
    "description": "Name of a country. This appears as a label in a geography game.",
    "message": "Jamaica"
  },
  "kg_country_name": {
    "description": "Name of a country. This appears as a label in a game that teaches children about holiday traditions from around the world.",
    "message": "Kyrgyzstan"
  },
  "kg_tradition": {
    "description": "Describes a local holiday tradition. Restrict to 300 characters.",
    "message": "In Kyrgyzstan, Ayaz Ata (Grandfather Frost) comes at midnight on New Year's Eve and leaves presents under the New Year tree. When the clock strikes midnight, families throughout the country light fireworks to celebrate this beautiful occasion. The cities become as bright as day."
  },
  "ko_language_name": {
    "description": "Localised name of a language. Appears in a translation drop down.",
    "message": "Korean"
  },
  "kr_country_name": {
    "description": "Name of a country. This appears as a label in a game that teaches children about holiday traditions from around the world.",
    "message": "South Korea"
  },
  "kr_tradition": {
    "description": "Describes a local holiday tradition. Restrict to 300 characters.",
    "message": "In South Korea, Christmas is a national holiday. It's also known for being a romantic holiday. Many couples go on dates in the city, where streets and stores are trimmed with dazzling lights."
  },
  "kz_country_name": {
    "description": "Name of a country. This appears as a label in a geography game.",
    "message": "Kazakhstan"
  },
  "la_country_name": {
    "description": "Name of a country. This appears as a label in a geography game.",
    "message": "Lao PDR"
  },
  "language": {
    "description": "Button text. Please keep short. Used to open the language chooser to change the language",
    "message": "Language"
  },
  "learn": {
    "description": "Button text. 15char limit. A label on an activity that will show educational content.",
    "message": "Learn"
  },
  "learnmore": {
    "description": "Link to learn more about Santa Tracker. This appears on the front page.",
    "message": "Learn More"
  },
  "level": {
    "description": "15 char limit. Label describing the game level you are on.",
    "message": "Level"
  },
  "light": {
    "description": "Link text. This is in reference to Christmas lights.",
    "message": "Light Up"
  },
  "lightdescription": {
    "description": "Describes what happens when you click the 'light up' link",
    "message": "Light up your TV with the Santa Tracker Android app and Chromecast."
  },
  "lock_orientation": {
    "description": "Game play instruction, asking the user to lock their phone's orientation (prevent rotating the screen).",
    "message": "Lock rotation for best experience."
  },
  "lk_country_name": {
    "description": "Name of a country. This appears as a label in a geography game.",
    "message": "Sri Lanka"
  },
  "lr_country_name": {
    "description": "Name of a country. This appears as a label in a geography game.",
    "message": "Liberia"
  },
  "lt_country_name": {
    "description": "Name of a country. This appears as a label in a geography game.",
    "message": "Lithuania"
  },
  "lt_tradition": {
    "description": "Describes a local holiday tradition. Restrict to 300 characters.",
    "message": "In Lithuania, traditional Christmas ornaments are made out of straws or hay. They're woven into geometric shapes, like stars, snowflakes, or bells. Many families also use straw to decorate the dinner table for a big meal called Kūčios."
  },
  "lv_country_name": {
    "description": "Name of a country. This appears as a label in a geography game.",
    "message": "Latvia"
  },
  "ly_country_name": {
    "description": "Name of a country. This appears as a label in a geography game.",
    "message": "Libya"
  },
  "md_country_name": {
    "description": "Name of a country. This appears as a label in a geography game.",
    "message": "Moldova"
  },
  "medium_difficulty": {
    "description": "Difficulty setting for a game.",
    "message": "Medium"
  },
  "meta_description": {
    "description": "Short sentence describing Santa Tracker. This appears as default text on a social media site when Santa Tracker is shared.",
    "message": "Use Google Santa Tracker to follow Santa Claus on Google Maps as he makes his journey around the world."
  },
  "meta_title": {
    "description": "Product name, prefixed with Google. The name of the website including Google brand. Please keep relatively short.",
    "message": "Google Santa Tracker"
  },
  "mg_country_name": {
    "description": "Name of a country. This appears as a label in a geography game.",
    "message": "Madagascar"
  },
  "minutes": {
    "description": "Label for the minutes portion of a countdown clock. Keep short/one word.",
    "message": "Minutes"
  },
  "ml_country_name": {
    "description": "Name of a country. This appears as a label in a geography game.",
    "message": "Mali"
  },
  "mm_country_name": {
    "description": "Name of a country. This appears as a label in a geography game.",
    "message": "Myanmar"
  },
  "mr_country_name": {
    "description": "Name of a country. This appears as a label in a geography game.",
    "message": "Mauritania"
  },
  "mw_country_name": {
    "description": "Name of a country. This appears as a label in a geography game.",
    "message": "Malawi"
  },
  "mx_country_name": {
    "description": "Name of a country. This appears as a label in a game that teaches children about holiday traditions from around the world.",
    "message": "Mexico"
  },
  "mx_tradition": {
    "description": "Describes a local holiday tradition. Restrict to 300 characters.",
    "message": "In Mexico, kids of all ages celebrate Christmas by breaking pinatas. Adults and children have fun by wearing a blindfold, spinning around, and swinging a stick to break open the star-shaped hanging pots. When the pinata is smashed open, nuts, fruit and candy spill out for everyone to enjoy."
  },
  "my_country_name": {
    "description": "Name of a country. This appears as a label in a geography game.",
    "message": "Malaysia"
  },
  "mz_country_name": {
    "description": "Name of a country. This appears as a label in a geography game.",
    "message": "Mozambique"
  },
  "na_country_name": {
    "description": "Name of a country. This appears as a label in a geography game.",
    "message": "Namibia"
  },
  "ne_country_name": {
    "description": "Name of a country. This appears as a label in a geography game.",
    "message": "Niger"
  },
  "new": {
    "description": "This is a short label (4-5 characters max) indicating that something is new, now available.",
    "message": "New"
  },
  "newtoday": {
    "description": "Each scene in Santa's village is available by clicking on a building. Buildings are frozen in ice until a specific date. This label indicates a building that is newly available. 10 chars max, and can just say 'New' if that's not enough.",
    "message": "New Today"
  },
  "next": {
    "description": "This is a short label on a button to go to the next step.",
    "message": "Next"
  },
  "ng_country_name": {
    "description": "Name of a country. This appears as a label in a geography game.",
    "message": "Nigeria"
  },
  "nl_country_name": {
    "description": "Name of a country. This appears as a label in a geography game.",
    "message": "Netherlands"
  },
  "nl_language_name": {
    "description": "Localised name of a language. Appears in a translation drop down.",
    "message": "Dutch"
  },
  "no_country_name": {
    "description": "Name of a country. This appears as a label in a geography game.",
    "message": "Norway"
  },
  "no_language_name": {
    "description": "Localised name of a language. Appears in a translation drop down.",
    "message": "Norwegian"
  },
  "nonprofit-instruction-coloring": {
    "description": "The instruction to color ornaments.",
    "message": "Pick an ornament and start coloring."
  },
  "nonprofit-instruction-share": {
    "description": "The instruction to share ornaments.",
    "message": "Share your art with your family and friends so they can learn too."
  },
  "nonprofit-intro-type": {
    "description": "The introduction to the Season of Giving game. Describes purpose and brief instructions.",
    "message": "We've partnered with Google.org to showcase five education non-profits that celebrate the season of giving all year long. Scroll down and learn more about how each organization gives back. Show your support by coloring this collection of ornaments and then hanging them on your tree or gifting them to your loved ones."
  },
  "nonprofit-agastya-description": {
    "description": "The description of a non-profit organization. Descriptions are supplied by the non-profit organization. Please do not translate the name of the non-profit.",
    "raw": "Agastya brings hands-on science education to children all over rural India. In both their science centers and mobile science vans, they cover everything from the solar system to how the brain works. They have reached over 5 million children and 200,000 teachers across 14 states in India; it’s one of the largest science education programs in the world! Google.org is proud to be a <ph name=\"BEGIN_LINK\"><ex>&lt;a href=\"link\"&gt;</ex>&lt;a href=\"https://www.google.org/impact-challenge/agastya/\"&gt;</ph>supporter<ph name=\"END_LINK\"><ex>&lt;/a&gt;</ex>&lt;/a&gt;</ph> of Agastya."
  },
  "nonprofit-agastya-type": {
    "description": "The type of work that the non-profit supports. Work is defined very broadly. eg. a type of animal, water, sun, etc.",
    "message": "Teachers &amp; Students"
  },
  "nonprofit-code-description": {
    "description": "The description of a non-profit organization. Descriptions are supplied by the non-profit organization. Please do not translate the name of the non-profit.",
    "raw": "Code.org® is a non-profit dedicated to expanding access to computer science, and increasing participation by women and underrepresented students of color. Code.org®'s vision is that every student in every school should have the opportunity to learn computer science."
  },
  "nonprofit-code-type": {
    "description": "The type of work that the non-profit supports. Work is defined very broadly. eg. a type of animal, water, sun, etc.",
    "message": "Computer Science"
  },
  "nonprofit-donorschoose-description": {
    "description": "The description of a non-profit organization. Descriptions are supplied by the non-profit organization. Please do not translate the name of the non-profit.",
    "raw": "Founded in 2000 by a Bronx history teacher, DonorsChoose.org has raised over US$480 million for America's classrooms. Teachers come to DonorsChoose.org to request the materials and experiences they need for their classrooms."
  },
  "nonprofit-donorschoose-type": {
    "description": "The type of work that the non-profit supports. Work is defined very broadly. eg. a type of animal, water, sun, etc.",
    "message": "Classrooms"
  },
  "nonprofit-enable-description": {
    "description": "The description of a non-profit organization. Descriptions are supplied by the non-profit organization. Please do not translate the name of the non-profit.",
    "message": "According the CDC, 7 in 1000 people experience limb differences and prosthetics are expensive - up to US$10,000! For growing children, the costs can add up quickly. e-Nable is a global community of people who work together to make 3D printed hands for children with limb differences. Google.org is helping the Enable Community Foundation in supporting the e-NABLE Community to design more hands and increase the number of kids who can get hands."
  },
  "nonprofit-enable-type": {
    "description": "The type of work that the non-profit supports. Work is defined very broadly. eg. a type of animal, water, sun, etc.",
    "message": "Prosthetic Limbs"
  },
  "nonprofit-jane-description": {
    "description": "The description of a non-profit organization. Descriptions are supplied by the non-profit organization. Please do not translate the name of the non-profit.",
    "raw": "Chimpanzees are human being's closest living relatives in the animal kingdom! Today, there are fewer than 300,000 chimpanzees remaining due to habitat loss, disease and illegal trade. The Jane Goodall Institute (JGI) protects chimpanzees by observing and understanding their behaviors as well as the habitats in which they live. JGI also works to build a community of people who are protecting and conserving wildlife and the environment we share. <ph name=\"BEGIN_LINK\"><ex>&lt;a href=\"link\"&gt;</ex>&lt;a href=\"//www.google.com/maps/about/behind-the-scenes/streetview/treks/gombe-tanzania/\"&gt;</ph>Explore the Chimpanzee habitats<ph name=\"END_LINK\"><ex>&lt;/a&gt;</ex>&lt;/a&gt;</ph> in Gombe, Tanzania."
  },
  "nonprofit-jane-type": {
    "description": "The type of work that the non-profit supports. Work is defined very broadly. eg. a type of animal, water, sun, etc.",
    "message": "Chimpanzee"
  },
  "nonprofit-khan-description": {
    "description": "The description of a non-profit organization. Descriptions are supplied by the non-profit organization. Please do not translate the name of the non-profit.",
    "raw": "Khan Academy is a nonprofit with a mission to provide a free, world-class education for anyone, anywhere. Khan Academy believes learners of all ages should have unlimited access to free educational content they can master at their own pace."
  },
  "nonprofit-khan-type": {
    "description": "The type of work that the non-profit supports. Work is defined very broadly. eg. a type of animal, water, sun, etc.",
    "message": "Education"
  },
  "nonprofit-more-information": {
    "description": "Is followed by a URL to a nonprofit. This appears in a print-out and the URL is sometimes in a new line, other times to the right. 40 chars max.",
    "message": "For more information visit:"
  },
  "nonprofit-nature-description": {
    "description": "The description of a non-profit organization. Descriptions are supplied by the non-profit organization. Please do not translate the name of the non-profit.",
    "message": "The Nature Conservancy works to protect and restore forests in the United States and around the world. These iconic forests sustain life around the planet. They filter water, clean our air, support communities of people and provide habitat for important plant and animal species. At the current rate of deforestation, our forests will be wiped out within 100 years. The Nature Conservancy\u2019s Plant a Billion Trees program is working to plant one billion trees by 2025 and restore the world\u2019s most critical forests."
  },
  "nonprofit-nature-type": {
    "description": "The type of work that the non-profit supports. Work is defined very broadly. eg. a type of animal, water, sun, etc.",
    "message": "Forests"
  },
  "nonprofit-lwb-description": {
    "description": "The description of a non-profit organization. Descriptions are supplied by the non-profit organization. Please do not translate the name of the non-profit.",
    "raw": "Libraries Without Borders is a leading international NGO in culture-based development founded in 2007, headquartered in Paris. They have built more than 300 libraries around the world."
  },
  "nonprofit-lwb-type": {
    "description": "The type of work that the non-profit supports. Work is defined very broadly. eg. a type of animal, water, sun, etc.",
    "message": "Libraries"
  },
  "nonprofit-pratham-description": {
    "description": "The description of a non-profit organization. Descriptions are supplied by the non-profit organization. Please do not translate the name of the non-profit.",
    "raw": "Close to 40% of the global population does not have access to education in a language they speak or understand. StoryWeaver hopes to change that by helping educators, writers and translators create joyful, supplementary reading resources for children."
  },
  "nonprofit-pratham-type": {
    "description": "The type of work that the non-profit supports. Work is defined very broadly. eg. a type of animal, water, sun, etc.",
    "message": "Reading"
  },
  "nonprofit-rnib-description": {
    "description": "The description of a non-profit organization. Descriptions are supplied by the non-profit organization. Please do not translate the name of the non-profit.",
    "message": "There are many people in the world who are living with sight loss, but have some remaining vision left. Google.org is helping RNIB develop 'smart glasses' that help people with low vision see shapes and silhouettes more easily. Smart glasses can make the world easier to see, helping people regain their independence and confidence."
  },
  "nonprofit-rnib-type": {
    "description": "The type of work that the non-profit supports. Work is defined very broadly. eg. a type of animal, water, sun, etc.",
    "message": "Smart Glasses"
  },
  "nonprofit-solar-description": {
    "description": "The description of a non-profit organization. Descriptions are supplied by the non-profit organization. Please do not translate the name of the non-profit.",
    "raw": "1.3 billion people have no access to electricity, and many have to use kerosene lamps that burn fuel and pollute homes. Solar lights, however, absorb power from the sun during the day and provide hours of light in the evening without burning or polluting. They help you read, play, and get home safely at night. SolarAid provides access to solar lights to many who need them. Google.org is proud to be a <ph name=\"BEGIN_LINK\"><ex>&lt;a href=\"link\"&gt;</ex>&lt;a href=\"https://www.google.org/impact-challenge/solaraid/\"&gt;</ph>supporter<ph name=\"END_LINK\"><ex>&lt;/a&gt;</ex>&lt;/a&gt;</ph> of SolarAid."
  },
  "nonprofit-solar-type": {
    "description": "The type of work that the non-profit supports. Work is defined very broadly. eg. a type of animal, water, sun, etc.",
    "message": "Sunlight"
  },
  "nonprofit-water-description": {
    "description": "The description of a non-profit organization. Descriptions are supplied by the non-profit organization. Please do not translate the name of the non-profit.",
    "raw": "We use water for showers and baths, for cooking, and of course, for drinking. Clean water is a precious resource, and many people rely on hand-dug wells to access aquifers, which hold clean water deep in the ground between layers of rock and soil. charity: water works with local partners to build wells and other water projects where they are greatly needed. Google.org is proud to be a <ph name=\"BEGIN_LINK\"><ex>&lt;a href=\"link\"&gt;</ex>&lt;a href=\"https://www.google.org/global-impact-awards/charity-water/\"&gt;</ph>supporter<ph name=\"END_LINK\"><ex>&lt;/a&gt;</ex>&lt;/a&gt;</ph> of charity: water."
  },
  "nonprofit-water-type": {
    "description": "The type of work that the non-profit supports. Refers to 'Well' as a noun, defined as a shaft sunk into the ground to obtain water.",
    "message": "Well"
  },
  "nonprofit-wheelmap-description": {
    "description": "The description of a non-profit organization. Descriptions are supplied by the non-profit organization. Please do not translate the name of the non-profit.",
    "message": "It can be difficult for wheelchair users to figure out which places are accessible: Cinemas, Restaurants and wherever else they might travel. Wheelmap shows which places are wheelchair accessible so that wheelchair users can spend less time planning routes and more time exploring the world!"
  },
  "nonprofit-wheelmap-type": {
    "description": "The type of work that the non-profit supports. Refers to a person's ability to be mobile, to move freely and easily.",
    "message": "Mobility"
  },
  "nonprofit-wwf-description": {
    "description": "The description of a non-profit organization. Descriptions are supplied by the non-profit organization. Please do not translate the name of the non-profit.",
    "raw": "Climate change continues to disrupt the balance of many of the world\u2019s ecosystems, both warm and cold places. In the Arctic, polar bears are losing their sea ice habitat with rising temperatures, and face added threats from human activities, such as oil and gas development and shipping. World Wildlife Fund works to ensure the survival of the species through scientific research and working in partnership with Arctic native communities. Google.org is proud to be a <ph name=\"BEGIN_LINK\"><ex>&lt;a href=\"link\"&gt;</ex>&lt;a href=\"https://www.worldwildlife.org/stories/google-helps-wwf-stop-wildlife-crime\"&gt;</ph> supporter<ph name=\"END_LINK\"><ex>&lt;/a&gt;</ex>&lt;/a&gt;</ph> with World Wildlife Fund."
  },
  "nonprofit-wwf-type": {
    "description": "The type of work that the non-profit supports. Work is defined very broadly. eg. a type of animal, water, sun, etc.",
    "message": "Polar Bear"
  },
  "nonprofit-wwh-description": {
    "description": "The description of a non-profit organization. Descriptions are supplied by the non-profit organization. Please do not translate the name of the non-profit.",
    "message": "Research suggests that 95% of people with hearing loss can be treated with hearing aids, but less than 1% of people in low- and middle-income countries who need hearing aids get them. World Wide Hearing (WWH) connects children to their world by providing hearing aids and services. WWH is designing an affordable, tablet-based hearing loss diagnostic tool for use in the developing world. More people who need hearing aids can therefore receive them."
  },
  "nonprofit-wwh-type": {
    "description": "The type of work that the non-profit supports. Work is defined very broadly. eg. a type of animal, water, sun, etc.",
    "message": "Hearing"
  },
  "notice_cookies": {
    "description": "Notice informing users that this site uses cookies and similar",
    "message": "Google serves cookies to analyse traffic to this site, and to optimize your experience. Information about your use of our site is shared with Google for that purpose."
  },
  "notice_cookies_details": {
    "description": "An action or button that allows users to learn more about Santa Tracker's use of cookies",
    "message": "See details"
  },
  "notification": {
    "description": "Label for a toggle button enabling and disabling notifications",
    "message": "Notifications"
  },
  "notification_notice": {
    "description": "Describing what will happen if notifications are enabled",
    "message": "Santa's elves will keep you up-to-date with Santa's schedule"
  },
  "notification_prompt": {
    "description": "Text used on a button that allows users to enable notifications",
    "message": "Keep me up-to-date with Santa"
  },
  "notification_newtoday": {
    "description": "Heading used on a notification that tells the user something is new today",
    "message": "New Today in Santa Tracker"
  },
  "notification_newtoday_stop": {
    "description": "An action that allows the user to stop notifications of this current type (15char max)",
    "message": "Stop these"
  },
  "np_country_name": {
    "description": "Name of a country. This appears as a label in a geography game.",
    "message": "Nepal"
  },
  "nz_country_name": {
    "description": "Name of a country. This appears as a label in a game that teaches children about holiday traditions from around the world.",
    "message": "New Zealand"
  },
  "nz_tradition": {
    "description": "Describes a local holiday tradition. Restrict to 300 characters.",
    "message": "Because Christmas is in the summer in New Zealand, friends and family gather round a barbecue. Typical Christmas meals include roast lamb, sometimes cooked in a 'hangi' - an underground pit or earth oven. A favorite dessert is pavlova: meringue covered in fresh fruit like strawberries and kiwifruit."
  },
  "offline_user_message": {
    "description": "Informing a user that they're using the Santa Tracker website without an internet connection.",
    "message": "You're offline"
  },
  "offline_available_online": {
    "description": "Indicates a scene or game is only available while online, with an internet connection.",
    "message": "Online only"
  },
  "offline": {
    "description": "Used as a badge on scenes that are unavailable because the user is offline. Short, concise.",
    "message": "Offline"
  },
  "offline_notification": {
    "description": "A notification sent to users when Santa Tracker is first made available offline. This is presented underneath a \"Santa Tracker\" heading.",
    "message": "Santa's village is now available offline! The elves can also bring you new content throughout December."
  },
  "offline_notification_nothanks": {
    "description": "Button text to dismiss a prompt.",
    "message": "No thanks"
  },
  "okay": {
    "description": "Button text to say \"Okay\". Short (<5 chars) is preferred but not required.",
    "message": "Ok"
  },
  "om_country_name": {
    "description": "Name of a country. This appears as a label in a geography game.",
    "message": "Oman"
  },
  "onthego": {
    "description": "Link text. This will show a map of where Santa is located.",
    "message": "Santa on the go"
  },
  "openingtomorrow": {
    "description": "Each scene in Santa's village is available by clicking on a building. Buildings are frozen in ice until a specific date. This label indicates ice will melt, and the scene will be available tomorrow.",
    "message": "Grand opening tomorrow"
  },
  "ornament-print-instructions": {
    "description": "Instructions on how to assemble a printed ornament. This is printed on the same page and refers to a line just below, where the paper should be folded.",
    "message": "Fold here and glue sides together"
  },
  "pa_country_name": {
    "description": "Name of a country. This appears as a label in a geography game.",
    "message": "Panama"
  },
  "pe_country_name": {
    "description": "Name of a country. This appears as a label in a geography game.",
    "message": "Peru"
  },
  "pg_country_name": {
    "description": "Name of a country. This appears as a label in a geography game.",
    "message": "Papua New Guinea"
  },
  "ph_country_name": {
    "description": "Name of a country. This appears as a label in a game that teaches children about holiday traditions from around the world.",
    "message": "Philippines"
  },
  "ph_tradition": {
    "description": "Describes a local holiday tradition. Restrict to 300 characters.",
    "message": "The Philippines is known for having the world's longest Christmas season. Four months are considered Christmas months: September, October, November, December. Christmas carols can oftentimes be heard as early as the beginning of September."
  },
  "pl_country_name": {
    "description": "Name of a country. This appears as a label in a geography game.",
    "message": "Poland"
  },
  "pl_language_name": {
    "description": "Localised name of a language. Appears in a translation drop down.",
    "message": "Polish"
  },
  "play": {
    "description": "Button text. 15char limit. A label on an activity that will let the user play a game.",
    "message": "Play"
  },
  "playagain": {
    "description": "When you finish playing a game, we ask you to play again.",
    "message": "Play again"
  },
  "playextra": {
    "description": "When you finish playing a basic game, we ask you to play extra levels.",
    "message": "Play extra levels"
  },
  "playdescription": {
    "description": "Text describing the play button.",
    "message": "Play with friends in the Santa Tracker Android App."
  },
  "pr_country_name": {
    "description": "Name of a country. This appears as a label in a geography game.",
    "message": "Puerto Rico"
  },
  "practice": {
    "description": "Label that informs a user that they are in 'practice' mode, and that scores are not counted. Short, <15 chars.",
    "message": "Practice"
  },
  "press": {
    "description": "Menu item for press, aka journalism/media, information.",
    "message": "Press"
  },
  "pt_language_name": {
    "description": "Localised name of a language. Appears in a translation drop down.",
    "message": "Portuguese"
  },
  "py_country_name": {
    "description": "Name of a country. This appears as a label in a geography game.",
    "message": "Paraguay"
  },
  "quickdraw-splashview-title": {
<<<<<<< HEAD
    "description": "Title on the splash screen.",
		"message": "Help Tensor practice his image recognition!"
  },
  "quickdraw-splashview-description": {
    "description": "Description on splash screen",
    "message": "Tensor is Santa’s Machine Learning bot that helps him quickly decipher the letters he receives from children all over the world. To help Tensor practice, draw a picture of each holiday word on the screen and he’ll tell you what he sees. The more you draw, the smarter Tensor will get, so let’s help Santa be more efficient than ever this holiday season!"
  },
	"quickdraw-splashview-button": {
    "description": "Label for the button to click to start a game",
		"message": "Start"
	},
	"quickdraw-helping-elf": {
    "description": "Action/order/verb. Text that appears in the elf slate.",
		"message": "Draw"
	},
	"quickdraw-slate": {
    "description": "Action/order/verb. Text that appears above the word to draw.",
		"message": "Draw"
	},
	"quickdraw-newround-button": {
    "description": "Label for the button to click to start a game round",
		"message": "Start"
	},
	"quickdraw-timesup-button": {
    "description": "Label for the button to restart a game.",
		"message": "Play again!"
  },
  "quickdraw-timesup-title-noguess": {
    "description": "Interjection on end of game screen. When AI didn't recognize any drawing.",
		"message": "Oops!"
  },
  "quickdraw-timesup-subline-noguess": {
    "description": "",
		"message": "Tensor didn’t recognized any of your drawings."
  },
  "quickdraw-timesup-title-guess": {
    "description": "Interjection on end of game screen. When AI recognized at least one of player's drawings.",
		"message": "Well done!"
  },
  "quickdraw-timesup-subline-guess": {
    "description": "",
		"message": "Tensor recognized {{roundsRecognized}} of your drawings."
  },
  "quickdraw-round-no-new-guess": {
    "description": "",
		"message": "I’m not sure what that is."
  },
  "quickdraw-round-sorry": {
    "description": "When the AI coudn't guess the drawing and is sorry about it",
		"message": "Sorry"
  },
  "quickdraw-round-timesup": {
    "description": "When the timer run out of time and AI didn't guess the drawing",
		"message": "I couldn’t guess it"
  },
  "quickdraw-machine-see": {
    "description": "'I see' is followed by a list of guesses",
		"message": "I see"
  },
  "quickdraw-machine-or": {
    "description": "This separates different guesses in a list of guesses",
		"message": "or"
  },
  "quickdraw-machine-know": {
    "description": "When the AI finally guessed what the drawing is. Followed by the guess.",
    "message": "Oh I know, this is"
  },
  "quickdraw-rounddetails-back-button": {
    "description": "Label of back button",
    "message": "Back"
  },
  "quickdraw-rounddetails-title": {
    "description": "",
    "message": "You were asked to draw {{word}}"
  },
  "quickdraw-rounddetails-santa-version": {
    "description": "",
    "message": "This is Santa’s version of {{word}}"
  },
  "quickdraw-rounddetails-also-look": {
    "description": "",
    "message": "Tensor also thought your drawing looked like these:"
  },
  "quickdraw-rounddetails-look-more": {
    "description": "",
    "message": "Tensor thought your drawing looked more like these:"
  },
  "quickdraw-rounddetails-how-know": {
    "description": "Ask how the AI did to guess your drawings. Answer is below.",
    "message": "How does is know what {{word}} look like?"
  },
  "quickdraw-rounddetails-it-learned": {
    "description": "Explains how the AI guessed your drawings. Answers the question above",
=======
    "description": "Title referring to a robot, named Tensor, that wants to do automated image recognition.",
    "message": "Help Tensor practice his image recognition!"
  },
  "quickdraw-splashview-description": {
    "description": "Description about how Tensor the robot operates, to recognize different objects.",
    "message": "Tensor is Santa's Machine Learning robot that helps him quickly decipher the letters he receives from children all over the world. To help Tensor practice, draw a picture of each holiday word on the screen and he'll tell you what he sees. The more you draw, the smarter Tensor will get, so let's help Santa be more efficient than ever this holiday season!"
  },
  "quickdraw-slate": {
    "description": "Action/order/verb. Text that appears above the word to draw.",
    "message": "Draw"
  },
  "quickdraw-newround-button": {
    "description": "Label for a button to click to start a game round",
    "message": "Start"
  },
  "quickdraw-timesup-title-noguess": {
    "description": "Title of a message on an end of game screen to indicate that the AI didn't recognize any drawings.",
    "message": "Oops!"
  },
  "quickdraw-timesup-subline-noguess": {
    "description": "Text shown on an end of game screen when an robot named Tensor didn't recognize any drawings.",
    "message": "Tensor didn't recognize any of your drawings."
  },
  "quickdraw-timesup-title-guess": {
    "description": "Title of a message on an end of game screen, when the AI recognized a drawing.",
    "message": "Well done!"
  },
  "quickdraw-timesup-subline-guess-one": {
    "description": "Sentence on end of game screen. When a robot recognized one of a player's drawings.",
    "message": "Tensor recognized one of your drawings."
  },
  "quickdraw-timesup-subline-guess": {
    "description": "Sentence on end of game screen. When a robot recognized at least two of a player's drawings.",
    "raw": "Tensor recognized <ph name=\"RECOGNIZED\"><ex>10</ex>{{recognized}}</ph> of your drawings."
  },
  "quickdraw-round-no-new-guess": {
    "description": "Sentence displayed during a game, when a robot isn't able to guess what you are drawing. 30 character limit.",
    "message": "I'm not sure what that is."
  },
  "quickdraw-round-sorry": {
    "description": "When a robot coudn't guess your drawing, and is sorry about it. 8 character limit.",
    "message": "Sorry"
  },
  "quickdraw-round-timesup": {
    "description": "When the timer expires, and a robot didn't guess what you are drawing. 20 character limit.",
    "message": "I couldn't guess it!"
  },
  "quickdraw-machine-see": {
    "description": "'I see' is followed by a list of guesses. 8 character limit.",
    "message": "I see"
  },
  "quickdraw-machine-or": {
    "description": "This word separates different guesses in a list of guesses. If there's no suitable word, a comma is OK.",
    "message": "or"
  },
  "quickdraw-machine-know": {
    "description": "When the AI finally guessed what the player is drawing. 20 character limit.",
    "raw": "Oh I know, this is <ph name=\"THING\"><ex>Mittens</ex>{{thing}}</ph>!"
  },
  "quickdraw-rounddetails-title": {
    "description": "Displays on a end of game screen. Reminds the players what they were asked to draw.",
    "raw": "You were asked to draw <ph name=\"THING\"><ex>Mittens</ex>{{thing}}</ph>."
  },
  "quickdraw-rounddetails-santa-version": {
    "description": "Displays on a end of game screen. Above the canonical drawing of a thing. (i.e. a beautiful drawing).",
    "raw": "This is Santa's version of <ph name=\"THING\"><ex>Mittens</ex>{{thing}}</ph>."
  },
  "quickdraw-rounddetails-also-look": {
    "description": "Displays on an end of game screen. Show other drawings that looked like the player's drawing. This is shown when the robot recognized your drawing.",
    "message": "Tensor also thought your drawing looked like these:"
  },
  "quickdraw-rounddetails-look-more": {
    "description": "Displays on an end of game screen. Show other drawings that looked like the player's drawing. This is shown when the robot did not recognize your drawing.",
    "message": "Tensor thought your drawing looked more like these:"
  },
  "quickdraw-rounddetails-how-know": {
    "description": "A title that asks the question of how Tensor the robot knows what you were drawing.",
    "raw": "How does Tensor know what <ph name=\"THING\"><ex>Mittens</ex>{{thing}}</ph> looks like?"
  },
  "quickdraw-rounddetails-it-learned": {
    "description": "A title that explains how a robot guessed your drawings.",
>>>>>>> 849cc818
    "message": "It learned by looking at these examples drawn by other people."
  },
  "ro_country_name": {
    "description": "Name of a country. This appears as a label in a geography game.",
    "message": "Romania"
  },
  "ru_country_name": {
    "description": "Name of a country. This appears as a label in a game that teaches children about holiday traditions from around the world.",
    "message": "Russia"
  },
  "ru_language_name": {
    "description": "Localised name of a language. Appears in a translation drop down.",
    "message": "Russian"
  },
  "ru_tradition": {
    "description": "Describes a local holiday tradition. Restrict to 300 characters.",
    "message": "Russian children decorate a New Year's tree, instead of a Christmas tree. Children wait with longing for Grandfather Frost who travels with his granddaughter Snowmaiden, delivering presents across the land. Grandfather Frost lives deep in the woods in Veliky Ustyug, in northern Russia."
  },
  "sa_country_name": {
    "description": "Name of a country. This appears as a label in a geography game.",
    "message": "Saudi Arabia"
  },
  "santasearch_character_gingerbread_man": {
    "description": "The name of a character that can be found in a Search game, a gingerbread man.",
    "message": "Gingerbread Man"
  },
  "santasearch_character_mrs_claus": {
    "description": "The name of a character that can be found in a Search game, the wife of Santa Claus.",
    "message": "Mrs. Claus"
  },
  "santasearch_character_pegman": {
    "description": "The name of a character that can be found in a Search game, the Google Maps pegman.",
    "message": "Pegman"
  },
  "santasearch_character_penguin": {
    "description": "The name of a character that can be found in a Search game, a penguin who lives at the North Pole.",
    "message": "Penguin"
  },
  "santasearch_character_rudolph": {
    "description": "The name of a character that can be found in a Search game, Rudolph the Reindeer.",
    "message": "Rudolph"
  },
  "santasearch_character_santa": {
    "description": "The name of a character that can be found in a Search game, Santa.",
    "message": "Santa Claus"
  },
  "santasearch_hint": {
    "description": "Label for the button to click when searching for a character in the Santa Search game to get a hint of his location. This should preferably be one word.",
    "message": "Hint"
  },
  "santasearch_level_beach": {
    "description": "Name of the Santa Search's game beach level, appears below the level art. Please try to keep this below 20 characters.",
    "message": "At the beach"
  },
  "santasearch_level_lab": {
    "description": "Name of the Santa Search's game lab level, appears below the level art. Please try to keep this below 20 characters.",
    "message": "In the lab"
  },
  "santasearch_level_mountains": {
    "description": "Name of the Santa Search's game mountains level, appears below the level art. Please try to keep this below 20 characters.",
    "message": "In the mountains"
  },
  "santasearch_level_museum": {
    "description": "Name of the Santa Search's game museum level, appears below the level art. Please try to keep this below 20 characters.",
    "message": "At the museum"
  },
  "santasearch_level_select": {
    "description": "Appears when a level in the Santa Search game has been hovered in the level selection screen. Please keep this below 10 characters.",
    "message": "Go!"
  },
  "santasearch_search_for_santa": {
    "description": "A heading for the level selection screen.",
    "message": "Search for Santa!"
  },
  "santasvillage": {
    "description": "Where Santa lives.",
    "message": "Santa's Village"
  },
  "santatracker": {
    "description": "Product name. The name of the website. Please keep relatively short.",
    "message": "Santa Tracker"
  },
  "scene_airport": {
    "description": "Title of a scene/game. Elves are arriving at the \"North Pole Airport\".",
    "message": "North Pole Airport"
  },
  "scene_app": {
    "description": "Title of a scene/game. This takes the user to the Santa Android App available on Google Play..",
    "message": "Android App"
  },
  "scene_boatload": {
    "description": "Title of a scene/game. Game to launch presents at targets.",
    "message": "Gift Slingshot"
  },
  "scene_blimp": {
    "description": "Title of a scene/game. This shows Santa reloading with more presents during his flight.",
    "message": "Present Reload"
  },
  "scene_briefing": {
    "description": "Title of a scene/game. Mrs. Claus' is giving a briefing on how to deliver presents.",
    "message": "Mrs. Claus' Briefing"
  },
  "scene_callfromsanta": {
    "description": "Title of a scene/game. This lets Santa call your phone number and give a greeting.",
    "message": "Call from Santa"
  },
  "scene_citylights": {
    "description": "Title of a scene/game. Showcases different Street View scenes, containing holiday lights and decorations, from around the world.",
    "message": "City Lights"
  },
  "scene_clausdraws": {
    "description": "Title of a scene/game. A drawing game where the player can draw creatively in a Santa-themed environment. In English, this title ryhmes, and 'Claus' refers to 'Santa Claus'.",
    "message": "Claus Draws"
  },
  "scene_codeboogie": {
    "description": "Title of a scene/game. You can teach Santa's Elves how to dance ('boogie') through code.",
    "message": "Code Boogie"
  },
  "scene_codelab": {
    "description": "Title of a scene/game. Instruct an elf to deliver a present through code.",
    "message": "Code Lab"
  },
  "scene_commandcentre": {
    "description": "Title of a scene/game. Provides insights into the present delivery process: Elves looking at monitors, adjusting knobs, loading presents into bags etc.",
    "message": "Mission Control"
  },
  "scene_dash": {
    "description": "Title of a scene/game. Help a penguin navigate icebergs to pick up presents.",
    "message": "Penguin Dash"
  },
  "scene_elfski": {
    "description": "Title of a scene/game. Elves ski down a mountain.",
    "message": "Elf Ski"
  },
  "scene_factory": {
    "description": "Title of a scene/game. See how Santa makes candy in a factory.",
    "message": "Candy Factory"
  },
  "scene_giftmatch": {
    "description": "Title of a scene/game. Match presents in a gem-matcher style game.",
    "message": "Gift Matcher"
  },
  "scene_glider": {
    "description": "Title of a scene/game. Fly as an elf in a paraglider, dropping presents into chimneys.",
    "message": "Elf Glider"
  },
  "scene_gumball": {
    "description": "Title of a scene/game. Drop gumballs (round lollies) through a scene, tilting to ensure they reach their destination.",
    "message": "Gumball Tilt"
  },
  "scene_icecave": {
    "description": "Title of a scene/game. See Santa deliver presents to a giant snowman who lives in a cave.",
    "message": "Ice Cave"
  },
  "scene_island": {
    "description": "Title of a scene/game. See Santa deliver presents to a tropical island.",
    "message": "Island"
  },
  "scene_jamband": {
    "description": "Title of a scene/game. Create your own custom band arrangement with Santa's Elves.",
    "message": "Elf Jamband"
  },
  "scene_jetpack": {
    "description": "Title of a scene/game. Fly through the air and collect presents while avoiding obstacles.",
    "message": "Elf Jetpack"
  },
  "scene_latlong": {
    "description": "Title of a scene/game. Find the right places on a map to deliver presents to.",
    "message": "Present Delivery"
  },
  "scene_matching": {
    "description": "Title of a scene/game. Traditional matching game, click doors to see items and try to pair them off.",
    "message": "Memory Match"
  },
  "scene_mercator": {
    "description": "Title of a scene/game. Learn about different countries and find their place on the map.",
    "message": "Map Quiz"
  },
  "scene_playground": {
    "description": "Title of a scene/game. A Santa-themed playground with see-saws, slides and other play equipment.",
    "message": "North Pole Playground"
  },
  "scene_postcard": {
    "description": "Title of a scene/game. Generate postcards and share them with your friends.",
    "message": "Code a Snowflake"
  },
  "scene_presentbounce": {
    "description": "Title of a scene/game. Create a \"Rube Goldberg\"-style machine to bounce presents into a bag.",
    "message": "Present Bounce"
  },
  "scene_presentdrop": {
    "description": "Title of a scene/game. Practice dropping presents into practice chimneys.",
    "message": "Present Drop"
  },
  "scene_quickdraw": {
<<<<<<< HEAD
    "description": "Title of a scene/game. Teach Tensor the robot how to draw!",
    "message": "Speed Sketch"
=======
    "description": "Title of a scene/game. Draw shapes and try to have Santa's robot guess what you are drawing.",
    "message": "Quick Draw"
>>>>>>> 849cc818
  },
  "scene_racer": {
    "description": "Title of a scene/game. Race Rudolph through the snow, collecting the most presents along the way.",
    "message": "Rudolph Racer"
  },
  "scene_rollercoaster": {
    "description": "Title of a scene/game. Elves visiting an icey theme park, riding a rollercoaster.",
    "message": "Elf Rollercoaster"
  },
  "scene_runner": {
    "description": "Title of a scene/game. Infinite runner game where you play a generic reindeer and elf companion, collecting presents for as long as you can.",
    "message": "Reindeer Runner"
  },
  "scene_canvas": {
    "description": "Title of a scene/game. A drawing game where the player (note: you are not playing _as_ Santa) can draw creatively on a canvas, including using stickers and Santa-themed effects.",
    "message": "Santa's Canvas"
  },
  "scene_santasearch": {
    "description": "Title of a scene/game. A \"Where's Wally/Waldo\"-style (not affiliated) experience to find Santa in tricky scenes.",
    "message": "Santa Search"
  },
  "scene_santaselfie": {
    "description": "Title of a scene/game. Give Santa a new hairstyle.",
    "message": "Santa Selfie"
  },
  "scene_seasonofcaring": {
    "description": "Title of a scene/game. Learn about different charities with a disability focus, and paint baubles.",
    "message": "Season of Caring"
  },
  "scene_seasonofgiving": {
    "description": "Title of a scene/game. Learn about different charities, and paint baubles.",
    "message": "Season of Giving"
  },
  "scene_snowball": {
    "description": "Title of a scene/game. Throw snowballs at fellow elves until only one remains standing up.",
    "message": "Snowball Storm"
  },
  "scene_speedsketch": {
    "description": "Title of a scene/game. Draw images on a frosted glass window that Santa's helper robot tries to identify.",
    "message": "Speed Sketch"
  },
  "scene_streetview": {
    "description": "Title of a scene/game. View a \"street view\" style enviroment in the downtown North Pole.",
    "message": "Street View"
  },
  "scene_traditions": {
    "description": "Title of a scene/game. Learn about different holiday traditions from around the world.",
    "message": "Holiday Traditions"
  },
  "scene_translations": {
    "description": "Title of a scene/game. Translate common holiday phrases to and from different languages.",
    "message": "Translations"
  },
  "scene_trivia": {
    "description": "Title of a scene/game. Play a trivia game about geography.",
    "message": "Trivia"
  },
  "scene_undersea": {
    "description": "Title of a scene/game. See Santa deliver presents underwater.",
    "message": "Undersea"
  },
  "scene_videoscene_carpool": {
    "description": "Title of a video scene. Plays a video with elves getting out of a tiny car.",
    "message": "Elf Car"
  },
  "scene_videoscene_comroom": {
    "description": "Title of a video scene. Shows Santa's command centre.",
    "message": "Command Room"
  },
  "scene_videoscene_jingle": {
    "description": "Title of a video scene. Elves singing and dancing.",
    "message": "Jingle Elves"
  },
  "scene_videoscene_liftoff": {
    "description": "Title of a video scene. Santa is taking off, launching etc.",
    "message": "Santa's Takeoff"
  },
  "scene_videoscene_museum": {
    "description": "Title of a video scene. Shows a history of Santa Tracker in a museum, with Santa and the elves as leading stars.",
    "message": "A Day at the Museum"
  },
  "scene_videoscene_office": {
    "description": "Title of a video scene. An office prank where an elf has his desk covered in wrapping paper.",
    "message": "Office Prank"
  },
  "scene_videoscene_reload": {
    "description": "Title of a video scene. Santa restocks presents mid-journey.",
    "message": "Present Reload"
  },
  "scene_videoscene_santasback": {
    "description": "Title of a video scene. Alternative meaning is 'Santa has returned'.",
    "message": "Santa's Back"
  },
  "scene_videoscene_satellite": {
    "description": "Title of a video scene. Santa encounters a satellite on his journey.",
    "message": "Satellite"
  },
  "scene_videoscene_selfies": {
    "description": "Title of a video scene. Elves are looking through camera 'selfies' taken by Santa.",
    "message": "Santa Selfies"
  },
  "scene_videoscene_slackingoff": {
    "description": "Title of a video scene. An elf is caught playing video games instead of working.",
    "message": "Slacking Off"
  },
  "scene_videoscene_temptation": {
    "description": "Title of a video scene. An elf is tempted by a giant red button that rapidly accelerates Santa's sleigh",
    "message": "Temptation"
  },
  "scene_videoscene_tired": {
    "description": "Title of a video scene. The reindeers slow down as one is tired and needs a break.",
    "message": "Tired Reindeer"
  },
  "scene_videoscene_trailer": {
    "description": "Title of a video scene. Santa is on vacation in a city before his work in December.",
    "message": "Still on Vacation"
  },
  "scene_videoscene_wheressanta": {
    "description": "Title of a video scene. Santa is on vacation on a desert island before his work in December.",
    "message": "Where's Santa?"
  },
  "scene_windtunnel": {
    "description": "Title of a scene/game. Watch Rudolph's flying skills be tested in a wind tunnel.",
    "message": "Wind Tunnel"
  },
  "scene_wrap": {
    "description": "Title of a scene/game. Help an elf wrap presents by pressing the right key combinations. This is a pun in English (like \"Rap Battle\"), but doesn't need to be in other languages.",
    "message": "Wrap Battle"
  },
  "score": {
    "description": "15 char limit. Label for a numeric score.",
    "message": "Score"
  },
  "se_country_name": {
    "description": "Name of a country. This appears as a label in a geography game.",
    "message": "Sweden"
  },
  "seconds": {
    "description": "Label for the seconds portion of a countdown clock. Keep short/one word.",
    "message": "Seconds"
  },
  "select-language": {
    "description": "Title of the langage select options area",
    "message": "Select Language"
  },
  "share-button": {
    "description": "",
    "message": "Share with your friends on Google+"
  },
  "share-text": {
    "description": "Appears as a message attached to a virtual postcard.",
    "message": "I created this postcard for you in the Google Santa Tracker. Happy holidays!"
  },
  "share-this": {
    "description": "Button text. 15char limit. Shares an image on Google+ or Facebook.",
    "message": "Share"
  },
  "snowball_iced": {
    "description": "A player has been 'iced', hit by a snowball and is out of a game.",
    "message": "Iced!"
  },
  "snowball_spectate": {
    "description": "Label for a button allowing users to keep watching a game",
    "message": "Spectate"
  },
  "snowball_waiting": {
    "description": "A message saying that a game hasn't started yet because you're waiting for more players to join (you play as one of \"Santa's elves\").",
    "message": "Waiting for more of Santa's elves"
  },
  "snowball_remaining": {
    "description": "Describes the number of players that are still playing a game, out of a total number that started the game. The numbers will both always be two or greater, so plurals are fine.",
    "raw": "<ph name=\"REMAINING\"><ex>10</ex>{{remaining}}</ph> of <ph name=\"TOTAL\"><ex>18</ex>{{total}}</ph> elves remaining"
  },
  "snowflake_choose_background": {
    "description": "Tell user to choose background for their postcard.",
    "message": "Pick a backdrop"
  },
  "snowflake_choose_postcard": {
    "description": "Instructions on how to customize postcard.",
    "message": "Use the arrow keys to pick a postcard"
  },
  "snowflake_code": {
    "description": "Message on snowflake coding screen telling users to make a snowflake.",
    "message": "Code your snowflake"
  },
  "snowflake_code_instructions": {
    "description": "Instructions on how to create a snowflake with code.",
    "message": "Snap blocks together to design your own snowflake"
  },
  "snowflake_create_message": {
    "description": "Tell user to design a snowflake.",
    "message": "Design your own snowflake"
  },
  "snowflake_draw_now_repeat_message": {
    "description": "A snowflake draws its first point slowly, then repeats itself around in a circle for the other 5. This message is shown between drawing points.",
    "message": "Now repeat!"
  },
  "snowflake_draw_repeat_message": {
    "description": "A snowflake draws its first point slowly, then repeats itself around in a circle for the other 5. This message is shown between drawing points.",
    "message": "Repeating"
  },
  "snowflake_draw_rotate_and_repeat_message": {
    "description": "A snowflake draws its first point slowly, then repeats itself around in a circle for the other 5. This message is shown between drawing points.",
    "message": "Rotate and repeat!"
  },
  "snowflake_draw_rotating_and_repeating_message": {
    "description": "A snowflake draws its first point slowly, then repeats itself around in a circle for the other 5. This message is shown between drawing points.",
    "message": "Rotating and repeating"
  },
  "snowflake_make_your_own": {
    "description": "Message on snowflake share screen. Encourages user to create their own snowflake.",
    "message": "This was made with code. Try it yourself!"
  },
  "snowflake_shared_message": {
    "description": "Tell user someone shared a postcard with them.",
    "message": "Someone sent you a snowflake!"
  },
  "snowflake_share_postcard_message": {
    "description": "Tell user to make a postcard and share it.",
    "message": "Choose a postcard and share your snowflake with friends"
  },
  "sk_country_name": {
    "description": "Name of a country. This appears as a label in a geography game.",
    "message": "Slovakia"
  },
  "sk_language_name": {
    "description": "Localised name of a language. Appears in a translation drop down.",
    "message": "Slovak"
  },
  "sl_country_name": {
    "description": "Name of a country. This appears as a label in a geography game.",
    "message": "Sierra Leone"
  },
  "sn_country_name": {
    "description": "Name of a country. This appears as a label in a geography game.",
    "message": "Senegal"
  },
  "so_country_name": {
    "description": "Name of a country. This appears as a label in a geography game.",
    "message": "Somalia"
  },
  "sr_country_name": {
    "description": "Name of a country. This appears as a label in a geography game.",
    "message": "Suriname"
  },
  "sv_country_name": {
    "description": "Name of a country. This appears as a label in a geography game.",
    "message": "El Salvador"
  },
  "sv_language_name": {
    "description": "Localised name of a language. Appears in a translation drop down.",
    "message": "Swedish"
  },
  "td_country_name": {
    "description": "Name of a country. This appears as a label in a geography game.",
    "message": "Chad"
  },
  "terms-and-privacy": {
    "description": "Link text. Please keep this short. Links to Google's terms of service.",
    "message": "Terms &amp; Privacy"
  },
  "tg_country_name": {
    "description": "Name of a country. This appears as a label in a geography game.",
    "message": "Togo"
  },
  "th_language_name": {
    "description": "Localised name of a language. Appears in a translation drop down.",
    "message": "Thai"
  },
  "tilt": {
    "description": "Game play instructions. Tilt your phone left or right to move.",
    "message": "Tilt your device!"
  },
  "time": {
    "description": "15 char limit. Label for time remaining during gameplay.",
    "message": "Time"
  },
  "tj_country_name": {
    "description": "Name of a country. This appears as a label in a geography game.",
    "message": "Tajikistan"
  },
  "tm_country_name": {
    "description": "Name of a country. This appears as a label in a geography game.",
    "message": "Turkmenistan"
  },
  "tn_country_name": {
    "description": "Name of a country. This appears as a label in a geography game.",
    "message": "Tunisia"
  },
  "today_only": {
    "description": "A heading above menu items that are only available today. Please keep this short.",
    "message": "Today Only"
  },
  "tr_country_name": {
    "description": "Name of a country. This appears as a label in a geography game.",
    "message": "Turkey"
  },
  "tr_language_name": {
    "description": "Localised name of a language. Appears in a translation drop down.",
    "message": "Turkish"
  },
  "tracker_arrival": {
    "message": "Arrival"
  },
  "tracker_arriving_in": {
    "description": "Heading that displays how long till Santa arrives",
    "message": "Arriving in"
  },
  "tracker_current_stop": {
    "description": "Heading above the current stop for Santa",
    "message": "Current stop"
  },
  "tracker_departing_in": {
    "description": "Heading that displays how long till Santa departs",
    "message": "Departing in"
  },
  "tracker_distance_away_km": {
    "description": "Tells the user how far Santa is away from them (in distance)",
    "raw": "Santa is <ph name=\"DISTANCE_AWAY\"><ex>1,400</ex>{{distance_away}}</ph>km away"
  },
  "tracker_distance_from_you": {
    "description": "Heading above a number that displays how far Santa is from your location",
    "message": "Distance from you"
  },
  "tracker_distance_travelled": {
    "description": "Heading above a number that displays how far Santa has travelled sofar on his journey.",
    "message": "Distance Travelled"
  },
  "tracker_feed": {
    "description": "Heading describing a live feed, e.g. a social media stream or 'real time updates', about Santa's journey.",
    "message": "Live Feed"
  },
  "tracker_just_in": {
    "description": "Heading describing up-to-date information from a news source.",
    "message": "This Just In"
  },
  "tracker_stats": {
    "description": "Heading describing general information about Santa's location. In English, 'stats' is short for Statistics. Keep short, <25 chars.",
    "message": "Santa Stats"
  },
  "tracker_from_google": {
    "description": "Brief signoff/end message from Google. This is displayed under a large 'Happy Holidays' message.",
    "message": "From all of us at Google"
  },
  "tracker_time_from_you_many": {
    "description": "Describes how far Santa is from your location in hours (for >=2 hours)",
    "raw": "Santa will arrive in about <ph name=\"HOURS\"><ex>5</ex>{{hours}}</ph> hours"
  },
  "tracker_time_from_you_one": {
    "description": "Describes how far Santa is from your location, in terms of time, when he is very close to you",
    "message": "Santa will arrive soon"
  },
  "tracker_flight_nearby": {
    "description": "Notice that Santa is nearby and that he's able to be tracked",
    "message": "Santa is nearby, find out where"
  },
  "tracker_flight_start": {
    "description": "Notice message that Santa has taken off and that he's able to be followed",
    "message": "Santa has departed from the North Pole, and you can now follow his route"
  },
  "tracker_gifts_delivered": {
    "description": "Heading where the number of gifts delivered so far is displayed below",
    "message": "Gifts delivered"
  },
  "tracker_intro_skip_intro": {
    "description": "Text on the skip intro button, which hides the Tracker intro.",
    "message": "Skip intro"
  },
  "tracker_intro_user_location": {
    "description": "Text before the name of the user's current location.",
    "message": "You are in"
  },
  "tracker_next_stop": {
    "description": "Heading above the next stop for Santa",
    "message": "Next stop"
  },
  "tracker_santa_update": {
    "message": "SANTA UPDATE"
  },
  "tracker_santa_update_1": {
    "message": "Santa Update"
  },
  "tracker_see_route": {
    "description": "Text underneath button in the tracker menu to show Santa's route. Please keep this short.",
    "message": "See the route"
  },
  "tracker_track": {
    "description": "Menu item, an imperative action for a user to use the Tracker part of Santa Tracker.",
    "message": "Track Santa"
  },
  "tracker_travelogue": {
    "description": "Heading above a list of cities that Santa has recently visited. Like a log book or history of Santa's visits.",
    "message": "Travelogue"
  },
  "tracker_weather": {
    "message": "Weather"
  },
  "tracker_world_facts": {
    "message": "DID YOU KNOW"
  },
  "tracker_world_facts_1": {
    "message": "World Facts"
  },
  "tracker_your_location": {
    "description": "Heading where the location of the user is displayed below",
    "message": "Your location"
  },
  "traditions-next": {
    "description": "Button text. Please keep short. User can move through a set of cards describing local traditions of a country.",
    "message": "Next Tradition"
  },
  "traditions-prev": {
    "description": "Button text. Please keep short. User can move through a set of cards describing local traditions of a country.",
    "message": "Previous Tradition"
  },
  "traditions-world": {
    "description": "Button text. Please keep short. Used to change a map from a zoomed in view of a country, to a view of the whole world.",
    "message": "World"
  },
  "trivia_beginner_001": {
    "description": "A trivia question.",
    "message": "The Andes Mountains are located on which continent?"
  },
  "trivia_beginner_001_answer0": {
    "description": "A potential answer for the trivia question.",
    "message": "South America"
  },
  "trivia_beginner_001_answer1": {
    "description": "A potential answer for the trivia question.",
    "message": "Europe"
  },
  "trivia_beginner_001_answer2": {
    "description": "A potential answer for the trivia question.",
    "message": "Asia"
  },
  "trivia_beginner_002": {
    "description": "A trivia question.",
    "message": "Which U.S. state is made up of eight main islands?"
  },
  "trivia_beginner_002_answer0": {
    "description": "A potential answer for the trivia question.",
    "message": "Hawaii"
  },
  "trivia_beginner_002_answer1": {
    "description": "A potential answer for the trivia question.",
    "message": "Ohio"
  },
  "trivia_beginner_002_answer2": {
    "description": "A potential answer for the trivia question.",
    "message": "Arkansas"
  },
  "trivia_beginner_003": {
    "description": "A trivia question.",
    "message": "Which U.S. state is located in the Great Plains?"
  },
  "trivia_beginner_003_answer0": {
    "description": "A potential answer for the trivia question.",
    "message": "Kansas"
  },
  "trivia_beginner_003_answer1": {
    "description": "A potential answer for the trivia question.",
    "message": "Delaware"
  },
  "trivia_beginner_003_answer2": {
    "description": "A potential answer for the trivia question.",
    "message": "Idaho"
  },
  "trivia_beginner_004": {
    "description": "A trivia question.",
    "message": "Which continent borders the Atlantic, Pacific, and Arctic Oceans?"
  },
  "trivia_beginner_004_answer0": {
    "description": "A potential answer for the trivia question.",
    "message": "Asia"
  },
  "trivia_beginner_004_answer1": {
    "description": "A potential answer for the trivia question.",
    "message": "Australia"
  },
  "trivia_beginner_004_answer2": {
    "description": "A potential answer for the trivia question.",
    "message": "South America"
  },
  "trivia_beginner_005": {
    "description": "A trivia question.",
    "message": "Which state is located in the Pacific time zone?"
  },
  "trivia_beginner_005_answer0": {
    "description": "A potential answer for the trivia question.",
    "message": "California"
  },
  "trivia_beginner_005_answer1": {
    "description": "A potential answer for the trivia question.",
    "message": "Georgia"
  },
  "trivia_beginner_005_answer2": {
    "description": "A potential answer for the trivia question.",
    "message": "Indiana"
  },
  "trivia_beginner_006": {
    "description": "A trivia question.",
    "message": "Which continent includes the Atlas Mountains and the Kalahari Desert?"
  },
  "trivia_beginner_006_answer0": {
    "description": "A potential answer for the trivia question.",
    "message": "Africa"
  },
  "trivia_beginner_006_answer1": {
    "description": "A potential answer for the trivia question.",
    "message": "Europe"
  },
  "trivia_beginner_006_answer2": {
    "description": "A potential answer for the trivia question.",
    "message": "Antarctica"
  },
  "trivia_beginner_007": {
    "description": "A trivia question.",
    "message": "Which U.S. state borders a Great Lake?"
  },
  "trivia_beginner_007_answer0": {
    "description": "A potential answer for the trivia question.",
    "message": "Ohio"
  },
  "trivia_beginner_007_answer1": {
    "description": "A potential answer for the trivia question.",
    "message": "Montana"
  },
  "trivia_beginner_007_answer2": {
    "description": "A potential answer for the trivia question.",
    "message": "New Mexico"
  },
  "trivia_beginner_008": {
    "description": "A trivia question.",
    "message": "Most people on which continent speak either Portuguese or Spanish?"
  },
  "trivia_beginner_008_answer0": {
    "description": "A potential answer for the trivia question.",
    "message": "South America"
  },
  "trivia_beginner_008_answer1": {
    "description": "A potential answer for the trivia question.",
    "message": "Africa"
  },
  "trivia_beginner_008_answer2": {
    "description": "A potential answer for the trivia question.",
    "message": "North America"
  },
  "trivia_beginner_009": {
    "description": "A trivia question.",
    "message": "Which U.S. state has a shape that includes a panhandle?"
  },
  "trivia_beginner_009_answer0": {
    "description": "A potential answer for the trivia question.",
    "message": "Oklahoma"
  },
  "trivia_beginner_009_answer1": {
    "description": "A potential answer for the trivia question.",
    "message": "Wyoming"
  },
  "trivia_beginner_009_answer2": {
    "description": "A potential answer for the trivia question.",
    "message": "Colorado"
  },
  "trivia_beginner_010": {
    "description": "A trivia question.",
    "message": "Antarctica and which other continent lie entirely in the Southern Hemisphere?"
  },
  "trivia_beginner_010_answer0": {
    "description": "A potential answer for the trivia question.",
    "message": "Australia"
  },
  "trivia_beginner_010_answer1": {
    "description": "A potential answer for the trivia question.",
    "message": "North America"
  },
  "trivia_beginner_010_answer2": {
    "description": "A potential answer for the trivia question.",
    "message": "Asia"
  },
  "trivia_beginner_011": {
    "description": "A trivia question.",
    "message": "The Ronne Ice Shelf borders which continent?"
  },
  "trivia_beginner_011_answer0": {
    "description": "A potential answer for the trivia question.",
    "message": "Antarctica"
  },
  "trivia_beginner_011_answer1": {
    "description": "A potential answer for the trivia question.",
    "message": "Africa"
  },
  "trivia_beginner_011_answer2": {
    "description": "A potential answer for the trivia question.",
    "message": "South America"
  },
  "trivia_beginner_012": {
    "description": "A trivia question.",
    "message": "Vancouver Island and Kodiak Island are located off the west coast of which continent?"
  },
  "trivia_beginner_012_answer0": {
    "description": "A potential answer for the trivia question.",
    "message": "North America"
  },
  "trivia_beginner_012_answer1": {
    "description": "A potential answer for the trivia question.",
    "message": "Asia"
  },
  "trivia_beginner_012_answer2": {
    "description": "A potential answer for the trivia question.",
    "message": "Australia"
  },
  "trivia_beginner_013": {
    "description": "A trivia question.",
    "message": "Niger, a country with one of the world\u2019s fastest growing populations, is located in the northwestern part of which continent?"
  },
  "trivia_beginner_013_answer0": {
    "description": "A potential answer for the trivia question.",
    "message": "Africa"
  },
  "trivia_beginner_013_answer1": {
    "description": "A potential answer for the trivia question.",
    "message": "Europe"
  },
  "trivia_beginner_013_answer2": {
    "description": "A potential answer for the trivia question.",
    "message": "North America"
  },
  "trivia_beginner_014": {
    "description": "A trivia question.",
    "message": "Which continent has the fewest plants and trees?"
  },
  "trivia_beginner_014_answer0": {
    "description": "A potential answer for the trivia question.",
    "message": "Antarctica"
  },
  "trivia_beginner_014_answer1": {
    "description": "A potential answer for the trivia question.",
    "message": "North America"
  },
  "trivia_beginner_014_answer2": {
    "description": "A potential answer for the trivia question.",
    "message": "South America"
  },
  "trivia_beginner_015": {
    "description": "A trivia question.",
    "message": "Tasmanian Devils are native to an island off the southern coast of which continent?"
  },
  "trivia_beginner_015_answer0": {
    "description": "A potential answer for the trivia question.",
    "message": "Australia"
  },
  "trivia_beginner_015_answer1": {
    "description": "A potential answer for the trivia question.",
    "message": "Asia"
  },
  "trivia_beginner_015_answer2": {
    "description": "A potential answer for the trivia question.",
    "message": "Europe"
  },
  "trivia_beginner_016": {
    "description": "A trivia question.",
    "message": "The Leaning Tower of Pisa is a popular tourist attraction in which Mediterranean country?"
  },
  "trivia_beginner_016_answer0": {
    "description": "A potential answer for the trivia question.",
    "message": "Italy"
  },
  "trivia_beginner_016_answer1": {
    "description": "A potential answer for the trivia question.",
    "message": "Canada"
  },
  "trivia_beginner_016_answer2": {
    "description": "A potential answer for the trivia question.",
    "message": "Ghana"
  },
  "trivia_beginner_017": {
    "description": "A trivia question.",
    "message": "Casablanca and Tripoli are historic cities on the northern coast of which continent?"
  },
  "trivia_beginner_017_answer0": {
    "description": "A potential answer for the trivia question.",
    "message": "Africa"
  },
  "trivia_beginner_017_answer1": {
    "description": "A potential answer for the trivia question.",
    "message": "Antarctica"
  },
  "trivia_beginner_017_answer2": {
    "description": "A potential answer for the trivia question.",
    "message": "North America"
  },
  "trivia_beginner_018": {
    "description": "A trivia question.",
    "message": "Saguaro cactus can be found in the Sonoran Desert on which continent?"
  },
  "trivia_beginner_018_answer0": {
    "description": "A potential answer for the trivia question.",
    "message": "North America"
  },
  "trivia_beginner_018_answer1": {
    "description": "A potential answer for the trivia question.",
    "message": "Europe"
  },
  "trivia_beginner_018_answer2": {
    "description": "A potential answer for the trivia question.",
    "message": "Asia"
  },
  "trivia_beginner_019": {
    "description": "A trivia question.",
    "message": "Veracruz and Acapulco are popular vacation destinations in which country?"
  },
  "trivia_beginner_019_answer0": {
    "description": "A potential answer for the trivia question.",
    "message": "Mexico"
  },
  "trivia_beginner_019_answer1": {
    "description": "A potential answer for the trivia question.",
    "message": "Argentina"
  },
  "trivia_beginner_019_answer2": {
    "description": "A potential answer for the trivia question.",
    "message": "India"
  },
  "trivia_beginner_020": {
    "description": "A trivia question.",
    "message": "Home to 30 percent of the world\u2019s pandas, the Sichuan Giant Panda Sanctuaries are located in which country?"
  },
  "trivia_beginner_020_answer0": {
    "description": "A potential answer for the trivia question.",
    "message": "China"
  },
  "trivia_beginner_020_answer1": {
    "description": "A potential answer for the trivia question.",
    "message": "Iceland"
  },
  "trivia_beginner_020_answer2": {
    "description": "A potential answer for the trivia question.",
    "message": "Ethiopia"
  },
  "trivia_beginner_021": {
    "description": "A trivia question.",
    "message": "About 90 percent of the world\u2019s ice can be found on which continent?"
  },
  "trivia_beginner_021_answer0": {
    "description": "A potential answer for the trivia question.",
    "message": "Antarctica"
  },
  "trivia_beginner_021_answer1": {
    "description": "A potential answer for the trivia question.",
    "message": "Africa"
  },
  "trivia_beginner_021_answer2": {
    "description": "A potential answer for the trivia question.",
    "message": "Europe"
  },
  "trivia_beginner_022": {
    "description": "A trivia question.",
    "message": "Angel Falls, the world\u2019s highest waterfall, is located on which continent?"
  },
  "trivia_beginner_022_answer0": {
    "description": "A potential answer for the trivia question.",
    "message": "South America"
  },
  "trivia_beginner_022_answer1": {
    "description": "A potential answer for the trivia question.",
    "message": "Australia"
  },
  "trivia_beginner_022_answer2": {
    "description": "A potential answer for the trivia question.",
    "message": "North America"
  },
  "trivia_beginner_023": {
    "description": "A trivia question.",
    "message": "To visit Jackson Hole and climb Devils Tower, you would travel to which U.S. state?"
  },
  "trivia_beginner_023_answer0": {
    "description": "A potential answer for the trivia question.",
    "message": "Wyoming"
  },
  "trivia_beginner_023_answer1": {
    "description": "A potential answer for the trivia question.",
    "message": "North Dakota"
  },
  "trivia_beginner_023_answer2": {
    "description": "A potential answer for the trivia question.",
    "message": "Connecticut"
  },
  "trivia_beginner_024": {
    "description": "A trivia question.",
    "message": "To see maple sap being harvested and go skiing in the Green Mountains, you would travel to which U.S. state?"
  },
  "trivia_beginner_024_answer0": {
    "description": "A potential answer for the trivia question.",
    "message": "Vermont"
  },
  "trivia_beginner_024_answer1": {
    "description": "A potential answer for the trivia question.",
    "message": "Oregon"
  },
  "trivia_beginner_024_answer2": {
    "description": "A potential answer for the trivia question.",
    "message": "Arizona"
  },
  "trivia_beginner_025": {
    "description": "A trivia question.",
    "message": "Which U.S. state would you visit to drive across the Chesapeake Bay Bridge and walk on the boardwalk at Ocean City?"
  },
  "trivia_beginner_025_answer0": {
    "description": "A potential answer for the trivia question.",
    "message": "Maryland"
  },
  "trivia_beginner_025_answer1": {
    "description": "A potential answer for the trivia question.",
    "message": "Kansas"
  },
  "trivia_beginner_025_answer2": {
    "description": "A potential answer for the trivia question.",
    "message": "North Carolina"
  },
  "trivia_beginner_026": {
    "description": "A trivia question.",
    "message": "To visit Mammoth Cave and watch a horse race at Churchill Downs, you would travel to which U.S. state?"
  },
  "trivia_beginner_026_answer0": {
    "description": "A potential answer for the trivia question.",
    "message": "Kentucky"
  },
  "trivia_beginner_026_answer1": {
    "description": "A potential answer for the trivia question.",
    "message": "West Virginia"
  },
  "trivia_beginner_026_answer2": {
    "description": "A potential answer for the trivia question.",
    "message": "Utah"
  },
  "trivia_beginner_027": {
    "description": "A trivia question.",
    "message": "To see giant sequoia trees and the Channel Islands, you would travel to which U.S. state?"
  },
  "trivia_beginner_027_answer0": {
    "description": "A potential answer for the trivia question.",
    "message": "California"
  },
  "trivia_beginner_027_answer1": {
    "description": "A potential answer for the trivia question.",
    "message": "New Jersey"
  },
  "trivia_beginner_027_answer2": {
    "description": "A potential answer for the trivia question.",
    "message": "Virginia"
  },
  "trivia_beginner_028": {
    "description": "A trivia question.",
    "message": "Which wetlands would you visit if you were in the U.S. state of Florida?"
  },
  "trivia_beginner_028_answer0": {
    "description": "A potential answer for the trivia question.",
    "message": "Everglades"
  },
  "trivia_beginner_028_answer1": {
    "description": "A potential answer for the trivia question.",
    "message": "Dismal Swamp"
  },
  "trivia_beginner_028_answer2": {
    "description": "A potential answer for the trivia question.",
    "message": "Great Cypress Swamp"
  },
  "trivia_beginner_029": {
    "description": "A trivia question.",
    "message": "To tour the St. Lawrence Seaway and the Finger Lakes, you would travel to which U.S. state?"
  },
  "trivia_beginner_029_answer0": {
    "description": "A potential answer for the trivia question.",
    "message": "New York"
  },
  "trivia_beginner_029_answer1": {
    "description": "A potential answer for the trivia question.",
    "message": "Michigan"
  },
  "trivia_beginner_029_answer2": {
    "description": "A potential answer for the trivia question.",
    "message": "Nevada"
  },
  "trivia_beginner_030": {
    "description": "A trivia question.",
    "message": "Mount Everest, the world's highest mountain, is located on which continent?"
  },
  "trivia_beginner_030_answer0": {
    "description": "A potential answer for the trivia question.",
    "message": "Asia"
  },
  "trivia_beginner_030_answer1": {
    "description": "A potential answer for the trivia question.",
    "message": "Antarctica"
  },
  "trivia_beginner_030_answer2": {
    "description": "A potential answer for the trivia question.",
    "message": "North America"
  },
  "trivia_beginner_031": {
    "description": "A trivia question.",
    "message": "The Patagonia region covers much of the southern part of which continent?"
  },
  "trivia_beginner_031_answer0": {
    "description": "A potential answer for the trivia question.",
    "message": "South America"
  },
  "trivia_beginner_031_answer1": {
    "description": "A potential answer for the trivia question.",
    "message": "Europe"
  },
  "trivia_beginner_031_answer2": {
    "description": "A potential answer for the trivia question.",
    "message": "Africa"
  },
  "trivia_beginner_032": {
    "description": "A trivia question.",
    "message": "Emperor penguins are found in their natural habitat on which continent?"
  },
  "trivia_beginner_032_answer0": {
    "description": "A potential answer for the trivia question.",
    "message": "Antarctica"
  },
  "trivia_beginner_032_answer1": {
    "description": "A potential answer for the trivia question.",
    "message": "North America"
  },
  "trivia_beginner_032_answer2": {
    "description": "A potential answer for the trivia question.",
    "message": "Europe"
  },
  "trivia_beginner_033": {
    "description": "A trivia question.",
    "message": "Kangaroos and koalas are native to which country?"
  },
  "trivia_beginner_033_answer0": {
    "description": "A potential answer for the trivia question.",
    "message": "Australia"
  },
  "trivia_beginner_033_answer1": {
    "description": "A potential answer for the trivia question.",
    "message": "Europe"
  },
  "trivia_beginner_033_answer2": {
    "description": "A potential answer for the trivia question.",
    "message": "South America"
  },
  "trivia_beginner_034": {
    "description": "A trivia question.",
    "message": "Wildlife attracts tourists to the Serengeti National Park on which continent?"
  },
  "trivia_beginner_034_answer0": {
    "description": "A potential answer for the trivia question.",
    "message": "Africa"
  },
  "trivia_beginner_034_answer1": {
    "description": "A potential answer for the trivia question.",
    "message": "Asia"
  },
  "trivia_beginner_034_answer2": {
    "description": "A potential answer for the trivia question.",
    "message": "Australia"
  },
  "trivia_beginner_035": {
    "description": "A trivia question.",
    "message": "Which continent has the largest land area?"
  },
  "trivia_beginner_035_answer0": {
    "description": "A potential answer for the trivia question.",
    "message": "Asia"
  },
  "trivia_beginner_035_answer1": {
    "description": "A potential answer for the trivia question.",
    "message": "Australia"
  },
  "trivia_beginner_035_answer2": {
    "description": "A potential answer for the trivia question.",
    "message": "Europe"
  },
  "trivia_beginner_036": {
    "description": "A trivia question.",
    "message": "Tower Bridge crosses the River Thames in which European city?"
  },
  "trivia_beginner_036_answer0": {
    "description": "A potential answer for the trivia question.",
    "message": "London"
  },
  "trivia_beginner_036_answer1": {
    "description": "A potential answer for the trivia question.",
    "message": "Havana"
  },
  "trivia_beginner_036_answer2": {
    "description": "A potential answer for the trivia question.",
    "message": "Cape Town"
  },
  "trivia_beginner_037": {
    "description": "A trivia question.",
    "message": "Saint Basil\u2019s Cathedral stands on Red Square next to the Kremlin in which Russian city?"
  },
  "trivia_beginner_037_answer0": {
    "description": "A potential answer for the trivia question.",
    "message": "Moscow"
  },
  "trivia_beginner_037_answer1": {
    "description": "A potential answer for the trivia question.",
    "message": "Brussels"
  },
  "trivia_beginner_037_answer2": {
    "description": "A potential answer for the trivia question.",
    "message": "Montevideo"
  },
  "trivia_beginner_038": {
    "description": "A trivia question.",
    "message": "The Colosseum, built in the first century A.D. as a place for gladiator contests, is located in which European city? "
  },
  "trivia_beginner_038_answer0": {
    "description": "A potential answer for the trivia question.",
    "message": "Rome"
  },
  "trivia_beginner_038_answer1": {
    "description": "A potential answer for the trivia question.",
    "message": "Khartoum"
  },
  "trivia_beginner_038_answer2": {
    "description": "A potential answer for the trivia question.",
    "message": "Manila"
  },
  "trivia_beginner_039": {
    "description": "A trivia question.",
    "message": "The Opera House and Harbour Bridge are located in which Australian city?"
  },
  "trivia_beginner_039_answer0": {
    "description": "A potential answer for the trivia question.",
    "message": "Sydney"
  },
  "trivia_beginner_039_answer1": {
    "description": "A potential answer for the trivia question.",
    "message": "Jakarta"
  },
  "trivia_beginner_039_answer2": {
    "description": "A potential answer for the trivia question.",
    "message": "Prague"
  },
  "trivia_beginner_040": {
    "description": "A trivia question.",
    "message": "The Dome of the Rock and the Western Wall are just two of many holy sites found within the old city walls of which Middle Eastern city?"
  },
  "trivia_beginner_040_answer0": {
    "description": "A potential answer for the trivia question.",
    "message": "Jerusalem"
  },
  "trivia_beginner_040_answer1": {
    "description": "A potential answer for the trivia question.",
    "message": "Tokyo"
  },
  "trivia_beginner_040_answer2": {
    "description": "A potential answer for the trivia question.",
    "message": "Algiers"
  },
  "trivia_beginner_041": {
    "description": "A trivia question.",
    "message": "The Parthenon stands atop the Acropolis in which city in Greece?"
  },
  "trivia_beginner_041_answer0": {
    "description": "A potential answer for the trivia question.",
    "message": "Athens"
  },
  "trivia_beginner_041_answer1": {
    "description": "A potential answer for the trivia question.",
    "message": "Kiev"
  },
  "trivia_beginner_041_answer2": {
    "description": "A potential answer for the trivia question.",
    "message": "Lima"
  },
  "trivia_beginner_042": {
    "description": "A trivia question.",
    "message": "The Eiffel Tower stands near the Seine River and looks over the center of which French city?"
  },
  "trivia_beginner_042_answer0": {
    "description": "A potential answer for the trivia question.",
    "message": "Paris"
  },
  "trivia_beginner_042_answer1": {
    "description": "A potential answer for the trivia question.",
    "message": "Toronto"
  },
  "trivia_beginner_042_answer2": {
    "description": "A potential answer for the trivia question.",
    "message": "New Delhi"
  },
  "trivia_beginner_043": {
    "description": "A trivia question.",
    "message": "The al-Haram Mosque is home to the Kaaba, the holiest site in Islam, and is located in which Saudi Arabian city?"
  },
  "trivia_beginner_043_answer0": {
    "description": "A potential answer for the trivia question.",
    "message": "Mecca"
  },
  "trivia_beginner_043_answer1": {
    "description": "A potential answer for the trivia question.",
    "message": "Buenos Aires"
  },
  "trivia_beginner_043_answer2": {
    "description": "A potential answer for the trivia question.",
    "message": "Budapest"
  },
  "trivia_beginner_044": {
    "description": "A trivia question.",
    "message": "The Forbidden City is a former imperial palace located in the center of which Chinese city?"
  },
  "trivia_beginner_044_answer0": {
    "description": "A potential answer for the trivia question.",
    "message": "Beijing"
  },
  "trivia_beginner_044_answer1": {
    "description": "A potential answer for the trivia question.",
    "message": "Santiago"
  },
  "trivia_beginner_044_answer2": {
    "description": "A potential answer for the trivia question.",
    "message": "Brisbane"
  },
  "trivia_beginner_045": {
    "description": "A trivia question.",
    "message": "The Space Needle is an observation tower located in which U.S. city on Puget Sound?"
  },
  "trivia_beginner_045_answer0": {
    "description": "A potential answer for the trivia question.",
    "message": "Seattle"
  },
  "trivia_beginner_045_answer1": {
    "description": "A potential answer for the trivia question.",
    "message": "Wichita"
  },
  "trivia_beginner_045_answer2": {
    "description": "A potential answer for the trivia question.",
    "message": "New Orleans"
  },
  "trivia_beginner_046": {
    "description": "A trivia question.",
    "message": "The John Hancock Tower is the tallest building in which U.S. city located at the mouth of the Charles River?"
  },
  "trivia_beginner_046_answer0": {
    "description": "A potential answer for the trivia question.",
    "message": "Boston"
  },
  "trivia_beginner_046_answer1": {
    "description": "A potential answer for the trivia question.",
    "message": "Pittsburgh"
  },
  "trivia_beginner_046_answer2": {
    "description": "A potential answer for the trivia question.",
    "message": "Memphis"
  },
  "trivia_beginner_047": {
    "description": "A trivia question.",
    "message": "The Stratosphere Tower, located just north of a famous boulevard known as The Strip,\nis the tallest building in which U.S. city in the Mojave Desert?"
  },
  "trivia_beginner_047_answer0": {
    "description": "A potential answer for the trivia question.",
    "message": "Las Vegas"
  },
  "trivia_beginner_047_answer1": {
    "description": "A potential answer for the trivia question.",
    "message": "Minneapolis"
  },
  "trivia_beginner_047_answer2": {
    "description": "A potential answer for the trivia question.",
    "message": "Denver"
  },
  "trivia_beginner_048": {
    "description": "A trivia question.",
    "message": "The Statue of Liberty is a large sculpture located on Liberty Island in the harbor of which U.S. city?"
  },
  "trivia_beginner_048_answer0": {
    "description": "A potential answer for the trivia question.",
    "message": "New York City"
  },
  "trivia_beginner_048_answer1": {
    "description": "A potential answer for the trivia question.",
    "message": "Atlanta"
  },
  "trivia_beginner_048_answer2": {
    "description": "A potential answer for the trivia question.",
    "message": "Los Angeles"
  },
  "trivia_beginner_049": {
    "description": "A trivia question.",
    "message": "The Golden Gate Bridge connects which U.S. city to the Marin Peninsula? "
  },
  "trivia_beginner_049_answer0": {
    "description": "A potential answer for the trivia question.",
    "message": "San Francisco"
  },
  "trivia_beginner_049_answer1": {
    "description": "A potential answer for the trivia question.",
    "message": "Boise"
  },
  "trivia_beginner_049_answer2": {
    "description": "A potential answer for the trivia question.",
    "message": "Baltimore"
  },
  "trivia_beginner_050": {
    "description": "A trivia question.",
    "message": "The Gateway Arch, symbolizing America\u2019s westward expansion in the 1800s, is located along the Mississippi River in which U.S. city?"
  },
  "trivia_beginner_050_answer0": {
    "description": "A potential answer for the trivia question.",
    "message": "St. Louis"
  },
  "trivia_beginner_050_answer1": {
    "description": "A potential answer for the trivia question.",
    "message": "Indianapolis"
  },
  "trivia_beginner_050_answer2": {
    "description": "A potential answer for the trivia question.",
    "message": "Miami"
  },
  "trivia_beginner_051": {
    "description": "A trivia question.",
    "message": "The Giza Plateau, home to the Great Pyramid and the Sphinx, is located in which African country?"
  },
  "trivia_beginner_051_answer0": {
    "description": "A potential answer for the trivia question.",
    "message": "Egypt"
  },
  "trivia_beginner_051_answer1": {
    "description": "A potential answer for the trivia question.",
    "message": "Brazil"
  },
  "trivia_beginner_051_answer2": {
    "description": "A potential answer for the trivia question.",
    "message": "Germany"
  },
  "trivia_beginner_052": {
    "description": "A trivia question.",
    "message": "Independence Hall, an important historical site associated with the American Revolution, is located near the Delaware River in which U.S. city?"
  },
  "trivia_beginner_052_answer0": {
    "description": "A potential answer for the trivia question.",
    "message": "Philadelphia"
  },
  "trivia_beginner_052_answer1": {
    "description": "A potential answer for the trivia question.",
    "message": "San Antonio"
  },
  "trivia_beginner_052_answer2": {
    "description": "A potential answer for the trivia question.",
    "message": "Chicago"
  },
  "trivia_beginner_053": {
    "description": "A trivia question.",
    "message": "The Rocky Mountains cross Canada and which other country?"
  },
  "trivia_beginner_053_answer0": {
    "description": "A potential answer for the trivia question.",
    "message": "United States"
  },
  "trivia_beginner_053_answer1": {
    "description": "A potential answer for the trivia question.",
    "message": "Venezuela"
  },
  "trivia_beginner_053_answer2": {
    "description": "A potential answer for the trivia question.",
    "message": "Russia"
  },
  "trivia_beginner_054": {
    "description": "A trivia question.",
    "message": "Brazil and Uruguay border which ocean?"
  },
  "trivia_beginner_054_answer0": {
    "description": "A potential answer for the trivia question.",
    "message": "Atlantic Ocean"
  },
  "trivia_beginner_054_answer1": {
    "description": "A potential answer for the trivia question.",
    "message": "Indian Ocean"
  },
  "trivia_beginner_054_answer2": {
    "description": "A potential answer for the trivia question.",
    "message": "Arctic Ocean"
  },
  "trivia_beginner_055": {
    "description": "A trivia question.",
    "message": "The island of Newfoundland is located off the east coast of Canada in which ocean?"
  },
  "trivia_beginner_055_answer0": {
    "description": "A potential answer for the trivia question.",
    "message": "Atlantic Ocean"
  },
  "trivia_beginner_055_answer1": {
    "description": "A potential answer for the trivia question.",
    "message": "Indian Ocean"
  },
  "trivia_beginner_055_answer2": {
    "description": "A potential answer for the trivia question.",
    "message": "Pacific Ocean"
  },
  "trivia_beginner_056": {
    "description": "A trivia question.",
    "message": "The island of Madagascar is located off the east coast of Africa in which ocean?"
  },
  "trivia_beginner_056_answer0": {
    "description": "A potential answer for the trivia question.",
    "message": "Indian Ocean"
  },
  "trivia_beginner_056_answer1": {
    "description": "A potential answer for the trivia question.",
    "message": "Pacific Ocean"
  },
  "trivia_beginner_056_answer2": {
    "description": "A potential answer for the trivia question.",
    "message": "Arctic Ocean"
  },
  "trivia_beginner_057": {
    "description": "A trivia question.",
    "message": "Most of the international date line runs through the middle of which ocean?"
  },
  "trivia_beginner_057_answer0": {
    "description": "A potential answer for the trivia question.",
    "message": "Pacific Ocean"
  },
  "trivia_beginner_057_answer1": {
    "description": "A potential answer for the trivia question.",
    "message": "Indian Ocean"
  },
  "trivia_beginner_057_answer2": {
    "description": "A potential answer for the trivia question.",
    "message": "Atlantic Ocean"
  },
  "trivia_beginner_058": {
    "description": "A trivia question.",
    "message": "The Equator passes through the Congo Basin on which continent?"
  },
  "trivia_beginner_058_answer0": {
    "description": "A potential answer for the trivia question.",
    "message": "Africa"
  },
  "trivia_beginner_058_answer1": {
    "description": "A potential answer for the trivia question.",
    "message": "Australia"
  },
  "trivia_beginner_058_answer2": {
    "description": "A potential answer for the trivia question.",
    "message": "Europe"
  },
  "trivia_beginner_059": {
    "description": "A trivia question.",
    "message": "Which continent borders the Gulf of Mexico?"
  },
  "trivia_beginner_059_answer0": {
    "description": "A potential answer for the trivia question.",
    "message": "North America"
  },
  "trivia_beginner_059_answer1": {
    "description": "A potential answer for the trivia question.",
    "message": "Europe"
  },
  "trivia_beginner_059_answer2": {
    "description": "A potential answer for the trivia question.",
    "message": "Asia"
  },
  "trivia_beginner_060": {
    "description": "A trivia question.",
    "message": "Which river that flows through Africa is the longest river in the world?"
  },
  "trivia_beginner_060_answer0": {
    "description": "A potential answer for the trivia question.",
    "message": "Nile River"
  },
  "trivia_beginner_060_answer1": {
    "description": "A potential answer for the trivia question.",
    "message": "Colorado River"
  },
  "trivia_beginner_060_answer2": {
    "description": "A potential answer for the trivia question.",
    "message": "Orange River"
  },
  "trivia_beginner_061": {
    "description": "A trivia question.",
    "message": "The ancient ruins of Machu Picchu are located on which continent?"
  },
  "trivia_beginner_061_answer0": {
    "description": "A potential answer for the trivia question.",
    "message": "South America"
  },
  "trivia_beginner_061_answer1": {
    "description": "A potential answer for the trivia question.",
    "message": "Europe"
  },
  "trivia_beginner_061_answer2": {
    "description": "A potential answer for the trivia question.",
    "message": "Antarctica"
  },
  "trivia_beginner_062": {
    "description": "A trivia question.",
    "message": "The Amazon River, which carries more water than any other river in the world, flows across which continent?"
  },
  "trivia_beginner_062_answer0": {
    "description": "A potential answer for the trivia question.",
    "message": "South America"
  },
  "trivia_beginner_062_answer1": {
    "description": "A potential answer for the trivia question.",
    "message": "Australia"
  },
  "trivia_beginner_062_answer2": {
    "description": "A potential answer for the trivia question.",
    "message": "Asia"
  },
  "trivia_beginner_063": {
    "description": "A trivia question.",
    "message": "Mont Blanc, the highest point in the Alps, is located on which continent?"
  },
  "trivia_beginner_063_answer0": {
    "description": "A potential answer for the trivia question.",
    "message": "Europe"
  },
  "trivia_beginner_063_answer1": {
    "description": "A potential answer for the trivia question.",
    "message": "North America"
  },
  "trivia_beginner_063_answer2": {
    "description": "A potential answer for the trivia question.",
    "message": "South America"
  },
  "trivia_beginner_064": {
    "description": "A trivia question.",
    "message": "The Isthmus of Panama connects Central America with which continent?"
  },
  "trivia_beginner_064_answer0": {
    "description": "A potential answer for the trivia question.",
    "message": "South America"
  },
  "trivia_beginner_064_answer1": {
    "description": "A potential answer for the trivia question.",
    "message": "Asia"
  },
  "trivia_beginner_064_answer2": {
    "description": "A potential answer for the trivia question.",
    "message": "Europe"
  },
  "trivia_beginner_065": {
    "description": "A trivia question.",
    "message": "Cheetahs are the fastest land mammals on Earth and can be found in Kenya and Tanzania on which continent?"
  },
  "trivia_beginner_065_answer0": {
    "description": "A potential answer for the trivia question.",
    "message": "Africa"
  },
  "trivia_beginner_065_answer1": {
    "description": "A potential answer for the trivia question.",
    "message": "Europe"
  },
  "trivia_beginner_065_answer2": {
    "description": "A potential answer for the trivia question.",
    "message": "North America"
  },
  "trivia_beginner_066": {
    "description": "A trivia question.",
    "message": "The Cape of Good Hope is located near the southern tip of which continent?"
  },
  "trivia_beginner_066_answer0": {
    "description": "A potential answer for the trivia question.",
    "message": "Africa"
  },
  "trivia_beginner_066_answer1": {
    "description": "A potential answer for the trivia question.",
    "message": "Asia"
  },
  "trivia_beginner_066_answer2": {
    "description": "A potential answer for the trivia question.",
    "message": "Europe"
  },
  "trivia_beginner_067": {
    "description": "A trivia question.",
    "message": "Giant tortoises live on the Gal\u00e1pagos Islands, located west of South America in which ocean?"
  },
  "trivia_beginner_067_answer0": {
    "description": "A potential answer for the trivia question.",
    "message": "Pacific Ocean"
  },
  "trivia_beginner_067_answer1": {
    "description": "A potential answer for the trivia question.",
    "message": "Arctic Ocean"
  },
  "trivia_beginner_067_answer2": {
    "description": "A potential answer for the trivia question.",
    "message": "Indian Ocean"
  },
  "trivia_beginner_068": {
    "description": "A trivia question.",
    "message": "The Danube River flows through Vienna and other cities on which continent?"
  },
  "trivia_beginner_068_answer0": {
    "description": "A potential answer for the trivia question.",
    "message": "Europe"
  },
  "trivia_beginner_068_answer1": {
    "description": "A potential answer for the trivia question.",
    "message": "Australia"
  },
  "trivia_beginner_068_answer2": {
    "description": "A potential answer for the trivia question.",
    "message": "Africa"
  },
  "trivia_beginner_069": {
    "description": "A trivia question.",
    "message": "The islands of Cuba and Hispaniola both border which sea?"
  },
  "trivia_beginner_069_answer0": {
    "description": "A potential answer for the trivia question.",
    "message": "Caribbean Sea"
  },
  "trivia_beginner_069_answer1": {
    "description": "A potential answer for the trivia question.",
    "message": "Bering Sea"
  },
  "trivia_beginner_069_answer2": {
    "description": "A potential answer for the trivia question.",
    "message": "Baltic Sea"
  },
  "trivia_beginner_070": {
    "description": "A trivia question.",
    "message": "The Gulf of Guinea borders which continent?"
  },
  "trivia_beginner_070_answer0": {
    "description": "A potential answer for the trivia question.",
    "message": "Africa"
  },
  "trivia_beginner_070_answer1": {
    "description": "A potential answer for the trivia question.",
    "message": "Australia"
  },
  "trivia_beginner_070_answer2": {
    "description": "A potential answer for the trivia question.",
    "message": "North America"
  },
  "trivia_beginner_071": {
    "description": "A trivia question.",
    "message": "Ernest Shackleton was a famous explorer of which continent?"
  },
  "trivia_beginner_071_answer0": {
    "description": "A potential answer for the trivia question.",
    "message": "Antarctica"
  },
  "trivia_beginner_071_answer1": {
    "description": "A potential answer for the trivia question.",
    "message": "North America"
  },
  "trivia_beginner_071_answer2": {
    "description": "A potential answer for the trivia question.",
    "message": "Europe"
  },
  "trivia_beginner_072": {
    "description": "A trivia question.",
    "message": "The Labrador Sea is an arm of which ocean?"
  },
  "trivia_beginner_072_answer0": {
    "description": "A potential answer for the trivia question.",
    "message": "Atlantic Ocean"
  },
  "trivia_beginner_072_answer1": {
    "description": "A potential answer for the trivia question.",
    "message": "Indian Ocean"
  },
  "trivia_beginner_072_answer2": {
    "description": "A potential answer for the trivia question.",
    "message": "Pacific Ocean"
  },
  "trivia_beginner_073": {
    "description": "A trivia question.",
    "message": "The Sahara, the largest desert in the world, is located on which continent?"
  },
  "trivia_beginner_073_answer0": {
    "description": "A potential answer for the trivia question.",
    "message": "Africa"
  },
  "trivia_beginner_073_answer1": {
    "description": "A potential answer for the trivia question.",
    "message": "Europe"
  },
  "trivia_beginner_073_answer2": {
    "description": "A potential answer for the trivia question.",
    "message": "Antarctica"
  },
  "trivia_beginner_074": {
    "description": "A trivia question.",
    "message": "The Plateau of Tibet is located on which continent?"
  },
  "trivia_beginner_074_answer0": {
    "description": "A potential answer for the trivia question.",
    "message": "Asia"
  },
  "trivia_beginner_074_answer1": {
    "description": "A potential answer for the trivia question.",
    "message": "North America"
  },
  "trivia_beginner_074_answer2": {
    "description": "A potential answer for the trivia question.",
    "message": "South America"
  },
  "trivia_beginner_075": {
    "description": "A trivia question.",
    "message": "The Drake Passage lies south of which continent?"
  },
  "trivia_beginner_075_answer0": {
    "description": "A potential answer for the trivia question.",
    "message": "South America"
  },
  "trivia_beginner_075_answer1": {
    "description": "A potential answer for the trivia question.",
    "message": "Europe"
  },
  "trivia_beginner_075_answer2": {
    "description": "A potential answer for the trivia question.",
    "message": "Australia"
  },
  "trivia_beginner_076": {
    "description": "A trivia question.",
    "message": "The Great Barrier Reef is located in the Coral Sea off the cost of which continent?"
  },
  "trivia_beginner_076_answer0": {
    "description": "A potential answer for the trivia question.",
    "message": "Australia"
  },
  "trivia_beginner_076_answer1": {
    "description": "A potential answer for the trivia question.",
    "message": "Asia"
  },
  "trivia_beginner_076_answer2": {
    "description": "A potential answer for the trivia question.",
    "message": "North America"
  },
  "trivia_beginner_077": {
    "description": "A trivia question.",
    "message": "To navigate the Suez Canal and to visit Cairo\u2019s City of the Dead, you would travel to which country?"
  },
  "trivia_beginner_077_answer0": {
    "description": "A potential answer for the trivia question.",
    "message": "Egypt"
  },
  "trivia_beginner_077_answer1": {
    "description": "A potential answer for the trivia question.",
    "message": "Colombia"
  },
  "trivia_beginner_077_answer2": {
    "description": "A potential answer for the trivia question.",
    "message": "Finland"
  },
  "trivia_beginner_078": {
    "description": "A trivia question.",
    "message": "To see gauchos tending cattle and to watch tango dancers in the city of Buenos Aires, you would travel to which country?"
  },
  "trivia_beginner_078_answer0": {
    "description": "A potential answer for the trivia question.",
    "message": "Argentina"
  },
  "trivia_beginner_078_answer1": {
    "description": "A potential answer for the trivia question.",
    "message": "Niger"
  },
  "trivia_beginner_078_answer2": {
    "description": "A potential answer for the trivia question.",
    "message": "Nepal"
  },
  "trivia_beginner_079": {
    "description": "A trivia question.",
    "message": "To visit the old quarter in the city of Fez and to go hiking in the Atlas Mountains, you\nwould travel to which country?"
  },
  "trivia_beginner_079_answer0": {
    "description": "A potential answer for the trivia question.",
    "message": "Morocco"
  },
  "trivia_beginner_079_answer1": {
    "description": "A potential answer for the trivia question.",
    "message": "Ecuador"
  },
  "trivia_beginner_079_answer2": {
    "description": "A potential answer for the trivia question.",
    "message": "Thailand"
  },
  "trivia_beginner_080": {
    "description": "A trivia question.",
    "message": "To visit ancient Maya ruins and to swim at the beaches of Canc\u00fan, you would travel to\nwhich country?"
  },
  "trivia_beginner_080_answer0": {
    "description": "A potential answer for the trivia question.",
    "message": "Mexico"
  },
  "trivia_beginner_080_answer1": {
    "description": "A potential answer for the trivia question.",
    "message": "Netherlands"
  },
  "trivia_beginner_080_answer2": {
    "description": "A potential answer for the trivia question.",
    "message": "Turkey"
  },
  "trivia_beginner_081": {
    "description": "A trivia question.",
    "message": "To visit St. Patrick\u2019s Cathedral in Dublin and enjoy the Arts Festival in Kilkenny, you\nwould travel to which country?"
  },
  "trivia_beginner_081_answer0": {
    "description": "A potential answer for the trivia question.",
    "message": "Ireland"
  },
  "trivia_beginner_081_answer1": {
    "description": "A potential answer for the trivia question.",
    "message": "Somalia"
  },
  "trivia_beginner_081_answer2": {
    "description": "A potential answer for the trivia question.",
    "message": "Costa Rica"
  },
  "trivia_beginner_082": {
    "description": "A trivia question.",
    "message": "To take a rain forest tour and to dance at Rio de Janeiro\u2019s Carnival celebration, you\nwould travel to which country?"
  },
  "trivia_beginner_082_answer0": {
    "description": "A potential answer for the trivia question.",
    "message": "Brazil"
  },
  "trivia_beginner_082_answer1": {
    "description": "A potential answer for the trivia question.",
    "message": "United Kingdom"
  },
  "trivia_beginner_082_answer2": {
    "description": "A potential answer for the trivia question.",
    "message": "Vietnam"
  },
  "trivia_beginner_083": {
    "description": "A trivia question.",
    "message": "To visit the Hermitage Museum in Saint Petersburg and to ride the Trans-Siberian\nRailway, you would travel to which country?"
  },
  "trivia_beginner_083_answer0": {
    "description": "A potential answer for the trivia question.",
    "message": "Russia"
  },
  "trivia_beginner_083_answer1": {
    "description": "A potential answer for the trivia question.",
    "message": "Indonesia"
  },
  "trivia_beginner_083_answer2": {
    "description": "A potential answer for the trivia question.",
    "message": "Belize"
  },
  "trivia_beginner_084": {
    "description": "A trivia question.",
    "message": "To ride the high-speed train and to spend the night in a Tokyo hotel, you would travel to which country?"
  },
  "trivia_beginner_084_answer0": {
    "description": "A potential answer for the trivia question.",
    "message": "Japan"
  },
  "trivia_beginner_084_answer1": {
    "description": "A potential answer for the trivia question.",
    "message": "Zimbabwe"
  },
  "trivia_beginner_084_answer2": {
    "description": "A potential answer for the trivia question.",
    "message": "Bolivia"
  },
  "trivia_beginner_085": {
    "description": "A trivia question.",
    "message": "To eat pesto in Genoa and to attend an opera in Florence, you would travel to which\ncountry?"
  },
  "trivia_beginner_085_answer0": {
    "description": "A potential answer for the trivia question.",
    "message": "Italy"
  },
  "trivia_beginner_085_answer1": {
    "description": "A potential answer for the trivia question.",
    "message": "Paraguay"
  },
  "trivia_beginner_085_answer2": {
    "description": "A potential answer for the trivia question.",
    "message": "Libya"
  },
  "trivia_beginner_086": {
    "description": "A trivia question.",
    "message": "To go on safari in the Maasai Mara Nature Reserve and to shop in Nairobi, you would\ntravel to which country?"
  },
  "trivia_beginner_086_answer0": {
    "description": "A potential answer for the trivia question.",
    "message": "Kenya"
  },
  "trivia_beginner_086_answer1": {
    "description": "A potential answer for the trivia question.",
    "message": "South Korea"
  },
  "trivia_beginner_086_answer2": {
    "description": "A potential answer for the trivia question.",
    "message": "Chile"
  },
  "trivia_beginner_087": {
    "description": "A trivia question.",
    "message": "To see the Ganges River and to explore the crowded streets of Kolkata, you\nwould travel to which country?"
  },
  "trivia_beginner_087_answer0": {
    "description": "A potential answer for the trivia question.",
    "message": "India"
  },
  "trivia_beginner_087_answer1": {
    "description": "A potential answer for the trivia question.",
    "message": "Germany"
  },
  "trivia_beginner_087_answer2": {
    "description": "A potential answer for the trivia question.",
    "message": "Jordan"
  },
  "trivia_beginner_088": {
    "description": "A trivia question.",
    "message": "The North Pole, the northernmost point on Earth, is located in the middle of which ocean?"
  },
  "trivia_beginner_088_answer0": {
    "description": "A potential answer for the trivia question.",
    "message": "Arctic Ocean"
  },
  "trivia_beginner_088_answer1": {
    "description": "A potential answer for the trivia question.",
    "message": "Pacific Ocean"
  },
  "trivia_beginner_088_answer2": {
    "description": "A potential answer for the trivia question.",
    "message": "Indian Ocean"
  },
  "trivia_beginner_089": {
    "description": "A trivia question.",
    "message": "Which country borders the Atlantic Ocean?"
  },
  "trivia_beginner_089_answer0": {
    "description": "A potential answer for the trivia question.",
    "message": "Iceland"
  },
  "trivia_beginner_089_answer1": {
    "description": "A potential answer for the trivia question.",
    "message": "Pakistan"
  },
  "trivia_beginner_089_answer2": {
    "description": "A potential answer for the trivia question.",
    "message": "Japan"
  },
  "trivia_beginner_090": {
    "description": "A trivia question.",
    "message": "Which U.S. state is known as the Sunshine State because of its warm climate and popular beaches?"
  },
  "trivia_beginner_090_answer0": {
    "description": "A potential answer for the trivia question.",
    "message": "Florida"
  },
  "trivia_beginner_090_answer1": {
    "description": "A potential answer for the trivia question.",
    "message": "Maine"
  },
  "trivia_beginner_090_answer2": {
    "description": "A potential answer for the trivia question.",
    "message": "Washington"
  },
  "trivia_beginner_091": {
    "description": "A trivia question.",
    "message": "The Grand Canyon is located in which U.S. state?"
  },
  "trivia_beginner_091_answer0": {
    "description": "A potential answer for the trivia question.",
    "message": "Arizona"
  },
  "trivia_beginner_091_answer1": {
    "description": "A potential answer for the trivia question.",
    "message": "West Virginia"
  },
  "trivia_beginner_091_answer2": {
    "description": "A potential answer for the trivia question.",
    "message": "South Dakota"
  },
  "trivia_beginner_092": {
    "description": "A trivia question.",
    "message": "Which U.S. state, known as the Lone Star State, has a single star on its flag and was once an independent country?"
  },
  "trivia_beginner_092_answer0": {
    "description": "A potential answer for the trivia question.",
    "message": "Texas"
  },
  "trivia_beginner_092_answer1": {
    "description": "A potential answer for the trivia question.",
    "message": "Wisconsin"
  },
  "trivia_beginner_092_answer2": {
    "description": "A potential answer for the trivia question.",
    "message": "Maryland"
  },
  "trivia_beginner_093": {
    "description": "A trivia question.",
    "message": "The Tigris and Euphrates Rivers are located on which continent?"
  },
  "trivia_beginner_093_answer0": {
    "description": "A potential answer for the trivia question.",
    "message": "Asia"
  },
  "trivia_beginner_093_answer1": {
    "description": "A potential answer for the trivia question.",
    "message": "Antarctica"
  },
  "trivia_beginner_093_answer2": {
    "description": "A potential answer for the trivia question.",
    "message": "Europe"
  },
  "trivia_beginner_094": {
    "description": "A trivia question.",
    "message": "Lake Victoria and the Virunga Mountains are located on which continent?"
  },
  "trivia_beginner_094_answer0": {
    "description": "A potential answer for the trivia question.",
    "message": "Africa"
  },
  "trivia_beginner_094_answer1": {
    "description": "A potential answer for the trivia question.",
    "message": "North America"
  },
  "trivia_beginner_094_answer2": {
    "description": "A potential answer for the trivia question.",
    "message": "Asia"
  },
  "trivia_beginner_095": {
    "description": "A trivia question.",
    "message": "Which country is an island country in the Pacific Ocean?"
  },
  "trivia_beginner_095_answer0": {
    "description": "A potential answer for the trivia question.",
    "message": "New Zealand"
  },
  "trivia_beginner_095_answer1": {
    "description": "A potential answer for the trivia question.",
    "message": "South Africa"
  },
  "trivia_beginner_095_answer2": {
    "description": "A potential answer for the trivia question.",
    "message": "Iceland"
  },
  "trivia_beginner_096": {
    "description": "A trivia question.",
    "message": "Which country is located on the Scandinavian Peninsula?"
  },
  "trivia_beginner_096_answer0": {
    "description": "A potential answer for the trivia question.",
    "message": "Sweden"
  },
  "trivia_beginner_096_answer1": {
    "description": "A potential answer for the trivia question.",
    "message": "Romania"
  },
  "trivia_beginner_096_answer2": {
    "description": "A potential answer for the trivia question.",
    "message": "Peru"
  },
  "trivia_beginner_097": {
    "description": "A trivia question.",
    "message": "Which country borders the Mediterranean Sea?"
  },
  "trivia_beginner_097_answer0": {
    "description": "A potential answer for the trivia question.",
    "message": "France"
  },
  "trivia_beginner_097_answer1": {
    "description": "A potential answer for the trivia question.",
    "message": "Bangladesh"
  },
  "trivia_beginner_097_answer2": {
    "description": "A potential answer for the trivia question.",
    "message": "Nicaragua"
  },
  "trivia_hard_001": {
    "description": "A trivia question.",
    "message": "Which U.S. city is closest to the Canadian border?"
  },
  "trivia_hard_001_answer0": {
    "description": "A potential answer for the trivia question.",
    "message": "Seattle"
  },
  "trivia_hard_001_answer1": {
    "description": "A potential answer for the trivia question.",
    "message": "Sacramento"
  },
  "trivia_hard_001_answer2": {
    "description": "A potential answer for the trivia question.",
    "message": "Omaha"
  },
  "trivia_hard_002": {
    "description": "A trivia question.",
    "message": "Which U.S. city is most likely to experience a hurricane?"
  },
  "trivia_hard_002_answer0": {
    "description": "A potential answer for the trivia question.",
    "message": "Miami"
  },
  "trivia_hard_002_answer1": {
    "description": "A potential answer for the trivia question.",
    "message": "Los Angeles"
  },
  "trivia_hard_002_answer2": {
    "description": "A potential answer for the trivia question.",
    "message": "Pittsburgh"
  },
  "trivia_hard_003": {
    "description": "A trivia question.",
    "message": "Which of these lakes has the largest surface area?"
  },
  "trivia_hard_003_answer0": {
    "description": "A potential answer for the trivia question.",
    "message": "Lake Huron"
  },
  "trivia_hard_003_answer1": {
    "description": "A potential answer for the trivia question.",
    "message": "Lake Mead"
  },
  "trivia_hard_003_answer2": {
    "description": "A potential answer for the trivia question.",
    "message": "Lake Erie"
  },
  "trivia_hard_004": {
    "description": "A trivia question.",
    "message": "Which of these U.S. cities is most populous?"
  },
  "trivia_hard_004_answer0": {
    "description": "A potential answer for the trivia question.",
    "message": "Chicago"
  },
  "trivia_hard_004_answer1": {
    "description": "A potential answer for the trivia question.",
    "message": "St. Louis"
  },
  "trivia_hard_004_answer2": {
    "description": "A potential answer for the trivia question.",
    "message": "Indianapolis"
  },
  "trivia_hard_005": {
    "description": "A trivia question.",
    "message": "Which country is closest to the Persian Gulf?"
  },
  "trivia_hard_005_answer0": {
    "description": "A potential answer for the trivia question.",
    "message": "Iran"
  },
  "trivia_hard_005_answer1": {
    "description": "A potential answer for the trivia question.",
    "message": "Turkey"
  },
  "trivia_hard_005_answer2": {
    "description": "A potential answer for the trivia question.",
    "message": "Bhutan"
  },
  "trivia_hard_006": {
    "description": "A trivia question.",
    "message": "Which of these countries has the largest land area?"
  },
  "trivia_hard_006_answer0": {
    "description": "A potential answer for the trivia question.",
    "message": "Kazakhstan"
  },
  "trivia_hard_006_answer1": {
    "description": "A potential answer for the trivia question.",
    "message": "Romania"
  },
  "trivia_hard_006_answer2": {
    "description": "A potential answer for the trivia question.",
    "message": "Poland"
  },
  "trivia_hard_007": {
    "description": "A trivia question.",
    "message": "Which of these countries is the most densely populated?"
  },
  "trivia_hard_007_answer0": {
    "description": "A potential answer for the trivia question.",
    "message": "Singapore"
  },
  "trivia_hard_007_answer1": {
    "description": "A potential answer for the trivia question.",
    "message": "Laos"
  },
  "trivia_hard_007_answer2": {
    "description": "A potential answer for the trivia question.",
    "message": "Bolivia"
  },
  "trivia_hard_008": {
    "description": "A trivia question.",
    "message": "Which of these countries has the largest number of German speakers?"
  },
  "trivia_hard_008_answer0": {
    "description": "A potential answer for the trivia question.",
    "message": "Austria"
  },
  "trivia_hard_008_answer1": {
    "description": "A potential answer for the trivia question.",
    "message": "Slovakia"
  },
  "trivia_hard_008_answer2": {
    "description": "A potential answer for the trivia question.",
    "message": "Iraq"
  },
  "trivia_hard_009": {
    "description": "A trivia question.",
    "message": "Which of these countries borders the most countries?"
  },
  "trivia_hard_009_answer0": {
    "description": "A potential answer for the trivia question.",
    "message": "Saudi Arabia"
  },
  "trivia_hard_009_answer1": {
    "description": "A potential answer for the trivia question.",
    "message": "Morocco"
  },
  "trivia_hard_009_answer2": {
    "description": "A potential answer for the trivia question.",
    "message": "Mongolia"
  },
  "trivia_hard_010": {
    "description": "A trivia question.",
    "message": "Which country does not border Lake Tanganyika?"
  },
  "trivia_hard_010_answer0": {
    "description": "A potential answer for the trivia question.",
    "message": "Benin"
  },
  "trivia_hard_010_answer1": {
    "description": "A potential answer for the trivia question.",
    "message": "Burundi"
  },
  "trivia_hard_010_answer2": {
    "description": "A potential answer for the trivia question.",
    "message": "Zambia"
  },
  "trivia_hard_011": {
    "description": "A trivia question.",
    "message": "Which country is not crossed by the Equator?"
  },
  "trivia_hard_011_answer0": {
    "description": "A potential answer for the trivia question.",
    "message": "Mauritania"
  },
  "trivia_hard_011_answer1": {
    "description": "A potential answer for the trivia question.",
    "message": "Indonesia"
  },
  "trivia_hard_011_answer2": {
    "description": "A potential answer for the trivia question.",
    "message": "Kenya"
  },
  "trivia_hard_012": {
    "description": "A trivia question.",
    "message": "Which country is not located on the Balkan Peninsula?"
  },
  "trivia_hard_012_answer0": {
    "description": "A potential answer for the trivia question.",
    "message": "Czech Republic"
  },
  "trivia_hard_012_answer1": {
    "description": "A potential answer for the trivia question.",
    "message": "Bulgaria"
  },
  "trivia_hard_012_answer2": {
    "description": "A potential answer for the trivia question.",
    "message": "Macedonia"
  },
  "trivia_hard_013": {
    "description": "A trivia question.",
    "message": "Which country does not border the North Sea?"
  },
  "trivia_hard_013_answer0": {
    "description": "A potential answer for the trivia question.",
    "message": "Finland"
  },
  "trivia_hard_013_answer1": {
    "description": "A potential answer for the trivia question.",
    "message": "Denmark"
  },
  "trivia_hard_013_answer2": {
    "description": "A potential answer for the trivia question.",
    "message": "United Kingdom"
  },
  "trivia_hard_014": {
    "description": "A trivia question.",
    "message": "Which country does not border the Black Sea?"
  },
  "trivia_hard_014_answer0": {
    "description": "A potential answer for the trivia question.",
    "message": "Azerbaijan"
  },
  "trivia_hard_014_answer1": {
    "description": "A potential answer for the trivia question.",
    "message": "Ukraine"
  },
  "trivia_hard_014_answer2": {
    "description": "A potential answer for the trivia question.",
    "message": "Turkey"
  },
  "trivia_hard_015": {
    "description": "A trivia question.",
    "message": "Which country is not landlocked?"
  },
  "trivia_hard_015_answer0": {
    "description": "A potential answer for the trivia question.",
    "message": "Croatia"
  },
  "trivia_hard_015_answer1": {
    "description": "A potential answer for the trivia question.",
    "message": "Belarus"
  },
  "trivia_hard_015_answer2": {
    "description": "A potential answer for the trivia question.",
    "message": "Hungary"
  },
  "trivia_hard_016": {
    "description": "A trivia question.",
    "message": "Which country is not located in the Sahara?"
  },
  "trivia_hard_016_answer0": {
    "description": "A potential answer for the trivia question.",
    "message": "Angola"
  },
  "trivia_hard_016_answer1": {
    "description": "A potential answer for the trivia question.",
    "message": "Libya"
  },
  "trivia_hard_016_answer2": {
    "description": "A potential answer for the trivia question.",
    "message": "Algeria"
  },
  "trivia_hard_017": {
    "description": "A trivia question.",
    "message": "Which island is located farthest east?"
  },
  "trivia_hard_017_answer0": {
    "description": "A potential answer for the trivia question.",
    "message": "Trinidad"
  },
  "trivia_hard_017_answer1": {
    "description": "A potential answer for the trivia question.",
    "message": "Jamaica"
  },
  "trivia_hard_017_answer2": {
    "description": "A potential answer for the trivia question.",
    "message": "Cuba"
  },
  "trivia_hard_018": {
    "description": "A trivia question.",
    "message": "Cape Fear borders which body of water?"
  },
  "trivia_hard_018_answer0": {
    "description": "A potential answer for the trivia question.",
    "message": "Atlantic Ocean"
  },
  "trivia_hard_018_answer1": {
    "description": "A potential answer for the trivia question.",
    "message": "Caribbean Sea"
  },
  "trivia_hard_018_answer2": {
    "description": "A potential answer for the trivia question.",
    "message": "Pacific Ocean"
  },
  "trivia_hard_019": {
    "description": "A trivia question.",
    "message": "Which city is a port on the Gulf of Mexico?"
  },
  "trivia_hard_019_answer0": {
    "description": "A potential answer for the trivia question.",
    "message": "Veracruz"
  },
  "trivia_hard_019_answer1": {
    "description": "A potential answer for the trivia question.",
    "message": "Tijuana"
  },
  "trivia_hard_019_answer2": {
    "description": "A potential answer for the trivia question.",
    "message": "Acapulco"
  },
  "trivia_hard_020": {
    "description": "A trivia question.",
    "message": "The Tropic of Cancer crosses which country?"
  },
  "trivia_hard_020_answer0": {
    "description": "A potential answer for the trivia question.",
    "message": "Mexico"
  },
  "trivia_hard_020_answer1": {
    "description": "A potential answer for the trivia question.",
    "message": "Canada"
  },
  "trivia_hard_020_answer2": {
    "description": "A potential answer for the trivia question.",
    "message": "Brazil"
  },
  "trivia_hard_021": {
    "description": "A trivia question.",
    "message": "Which of these islands is largest in area?"
  },
  "trivia_hard_021_answer0": {
    "description": "A potential answer for the trivia question.",
    "message": "Baffin Island"
  },
  "trivia_hard_021_answer1": {
    "description": "A potential answer for the trivia question.",
    "message": "Hispaniola"
  },
  "trivia_hard_021_answer2": {
    "description": "A potential answer for the trivia question.",
    "message": "Sardinia"
  },
  "trivia_hard_022": {
    "description": "A trivia question.",
    "message": "The Yucat\u00e1n Channel separates Mexico and which island?"
  },
  "trivia_hard_022_answer0": {
    "description": "A potential answer for the trivia question.",
    "message": "Cuba"
  },
  "trivia_hard_022_answer1": {
    "description": "A potential answer for the trivia question.",
    "message": "Puerto Rico"
  },
  "trivia_hard_022_answer2": {
    "description": "A potential answer for the trivia question.",
    "message": "Dominica"
  },
  "trivia_hard_023": {
    "description": "A trivia question.",
    "message": "Which Canadian city is located farthest north?"
  },
  "trivia_hard_023_answer0": {
    "description": "A potential answer for the trivia question.",
    "message": "Yellowknife"
  },
  "trivia_hard_023_answer1": {
    "description": "A potential answer for the trivia question.",
    "message": "Ottawa"
  },
  "trivia_hard_023_answer2": {
    "description": "A potential answer for the trivia question.",
    "message": "Winnipeg"
  },
  "trivia_hard_024": {
    "description": "A trivia question.",
    "message": "Which island is part of the Lesser Antilles?"
  },
  "trivia_hard_024_answer0": {
    "description": "A potential answer for the trivia question.",
    "message": "St. Kitts"
  },
  "trivia_hard_024_answer1": {
    "description": "A potential answer for the trivia question.",
    "message": "Bermuda"
  },
  "trivia_hard_024_answer2": {
    "description": "A potential answer for the trivia question.",
    "message": "Nova Scotia"
  },
  "trivia_hard_025": {
    "description": "A trivia question.",
    "message": "Port-au-Prince is the most populous city in which country?"
  },
  "trivia_hard_025_answer0": {
    "description": "A potential answer for the trivia question.",
    "message": "Haiti"
  },
  "trivia_hard_025_answer1": {
    "description": "A potential answer for the trivia question.",
    "message": "Nicaragua"
  },
  "trivia_hard_025_answer2": {
    "description": "A potential answer for the trivia question.",
    "message": "Suriname"
  },
  "trivia_hard_026": {
    "description": "A trivia question.",
    "message": "Which country is in the Carpathian mountain system?"
  },
  "trivia_hard_026_answer0": {
    "description": "A potential answer for the trivia question.",
    "message": "Romania"
  },
  "trivia_hard_026_answer1": {
    "description": "A potential answer for the trivia question.",
    "message": "Albania"
  },
  "trivia_hard_026_answer2": {
    "description": "A potential answer for the trivia question.",
    "message": "Turkmenistan"
  },
  "trivia_hard_027": {
    "description": "A trivia question.",
    "message": "French is an official language in which country?"
  },
  "trivia_hard_027_answer0": {
    "description": "A potential answer for the trivia question.",
    "message": "Gabon"
  },
  "trivia_hard_027_answer1": {
    "description": "A potential answer for the trivia question.",
    "message": "Kuwait"
  },
  "trivia_hard_027_answer2": {
    "description": "A potential answer for the trivia question.",
    "message": "Tanzania"
  },
  "trivia_hard_028": {
    "description": "A trivia question.",
    "message": "Which of these countries is largest in land area?"
  },
  "trivia_hard_028_answer0": {
    "description": "A potential answer for the trivia question.",
    "message": "Iran"
  },
  "trivia_hard_028_answer1": {
    "description": "A potential answer for the trivia question.",
    "message": "Israel"
  },
  "trivia_hard_028_answer2": {
    "description": "A potential answer for the trivia question.",
    "message": "Bahrain"
  },
  "trivia_hard_029": {
    "description": "A trivia question.",
    "message": "Which country spans the most degrees of longitude?"
  },
  "trivia_hard_029_answer0": {
    "description": "A potential answer for the trivia question.",
    "message": "Kazakhstan"
  },
  "trivia_hard_029_answer1": {
    "description": "A potential answer for the trivia question.",
    "message": "Afghanistan"
  },
  "trivia_hard_029_answer2": {
    "description": "A potential answer for the trivia question.",
    "message": "Syria"
  },
  "trivia_hard_030": {
    "description": "A trivia question.",
    "message": "Which country is made up of many islands?"
  },
  "trivia_hard_030_answer0": {
    "description": "A potential answer for the trivia question.",
    "message": "Philippines"
  },
  "trivia_hard_030_answer1": {
    "description": "A potential answer for the trivia question.",
    "message": "Cambodia"
  },
  "trivia_hard_030_answer2": {
    "description": "A potential answer for the trivia question.",
    "message": "Tajikistan"
  },
  "trivia_hard_031": {
    "description": "A trivia question.",
    "message": "Which of these countries has the most time zones?"
  },
  "trivia_hard_031_answer0": {
    "description": "A potential answer for the trivia question.",
    "message": "Brazil"
  },
  "trivia_hard_031_answer1": {
    "description": "A potential answer for the trivia question.",
    "message": "Ghana"
  },
  "trivia_hard_031_answer2": {
    "description": "A potential answer for the trivia question.",
    "message": "Belize"
  },
  "trivia_hard_032": {
    "description": "A trivia question.",
    "message": "Which country is located farthest north?"
  },
  "trivia_hard_032_answer0": {
    "description": "A potential answer for the trivia question.",
    "message": "Cameroon"
  },
  "trivia_hard_032_answer1": {
    "description": "A potential answer for the trivia question.",
    "message": "Mozambique"
  },
  "trivia_hard_032_answer2": {
    "description": "A potential answer for the trivia question.",
    "message": "Australia"
  },
  "trivia_hard_033": {
    "description": "A trivia question.",
    "message": "Which country is located between France and Spain?"
  },
  "trivia_hard_033_answer0": {
    "description": "A potential answer for the trivia question.",
    "message": "Andorra"
  },
  "trivia_hard_033_answer1": {
    "description": "A potential answer for the trivia question.",
    "message": "Luxembourg"
  },
  "trivia_hard_033_answer2": {
    "description": "A potential answer for the trivia question.",
    "message": "Vatican City"
  },
  "trivia_hard_034": {
    "description": "A trivia question.",
    "message": "Denmark borders which country?"
  },
  "trivia_hard_034_answer0": {
    "description": "A potential answer for the trivia question.",
    "message": "Germany"
  },
  "trivia_hard_034_answer1": {
    "description": "A potential answer for the trivia question.",
    "message": "Finland"
  },
  "trivia_hard_034_answer2": {
    "description": "A potential answer for the trivia question.",
    "message": "Moldova"
  },
  "trivia_hard_035": {
    "description": "A trivia question.",
    "message": "The island of Sardinia belongs to which country?"
  },
  "trivia_hard_035_answer0": {
    "description": "A potential answer for the trivia question.",
    "message": "Italy"
  },
  "trivia_hard_035_answer1": {
    "description": "A potential answer for the trivia question.",
    "message": "Turkey"
  },
  "trivia_hard_035_answer2": {
    "description": "A potential answer for the trivia question.",
    "message": "United Kingdom"
  },
  "trivia_hard_036": {
    "description": "A trivia question.",
    "message": "Which desert covers much of the area between Beijing and Ulaanbaatar?"
  },
  "trivia_hard_036_answer0": {
    "description": "A potential answer for the trivia question.",
    "message": "Gobi"
  },
  "trivia_hard_036_answer1": {
    "description": "A potential answer for the trivia question.",
    "message": "Great Indian Desert"
  },
  "trivia_hard_036_answer2": {
    "description": "A potential answer for the trivia question.",
    "message": "Libyan Desert"
  },
  "trivia_hard_037": {
    "description": "A trivia question.",
    "message": "The Kamchatka Current is part of which ocean?"
  },
  "trivia_hard_037_answer0": {
    "description": "A potential answer for the trivia question.",
    "message": "Pacific Ocean"
  },
  "trivia_hard_037_answer1": {
    "description": "A potential answer for the trivia question.",
    "message": "Indian Ocean"
  },
  "trivia_hard_037_answer2": {
    "description": "A potential answer for the trivia question.",
    "message": "Atlantic Ocean"
  },
  "trivia_hard_038": {
    "description": "A trivia question.",
    "message": "The Gulf of Sidra is located in the southern part of which sea?"
  },
  "trivia_hard_038_answer0": {
    "description": "A potential answer for the trivia question.",
    "message": "Mediterranean Sea"
  },
  "trivia_hard_038_answer1": {
    "description": "A potential answer for the trivia question.",
    "message": "Arabian Sea"
  },
  "trivia_hard_038_answer2": {
    "description": "A potential answer for the trivia question.",
    "message": "Baltic Sea"
  },
  "trivia_hard_039": {
    "description": "A trivia question.",
    "message": "The Tatra Mountains are the highest range in which European mountain system?"
  },
  "trivia_hard_039_answer0": {
    "description": "A potential answer for the trivia question.",
    "message": "Carpathian Mountains"
  },
  "trivia_hard_039_answer1": {
    "description": "A potential answer for the trivia question.",
    "message": "Cantabrian Mountains"
  },
  "trivia_hard_039_answer2": {
    "description": "A potential answer for the trivia question.",
    "message": "Pyrenees"
  },
  "trivia_hard_040": {
    "description": "A trivia question.",
    "message": "Which river flows through Lake Kariba and forms the border between Zambia and Zimbabwe?"
  },
  "trivia_hard_040_answer0": {
    "description": "A potential answer for the trivia question.",
    "message": "Zambezi River"
  },
  "trivia_hard_040_answer1": {
    "description": "A potential answer for the trivia question.",
    "message": "Nile River"
  },
  "trivia_hard_040_answer2": {
    "description": "A potential answer for the trivia question.",
    "message": "Congo River"
  },
  "trivia_hard_041": {
    "description": "A trivia question.",
    "message": "The Thames, Meuse, and Schelde Rivers all flow into which sea?"
  },
  "trivia_hard_041_answer0": {
    "description": "A potential answer for the trivia question.",
    "message": "North Sea"
  },
  "trivia_hard_041_answer1": {
    "description": "A potential answer for the trivia question.",
    "message": "Mediterranean Sea"
  },
  "trivia_hard_041_answer2": {
    "description": "A potential answer for the trivia question.",
    "message": "Black Sea"
  },
  "trivia_hard_042": {
    "description": "A trivia question.",
    "message": "The Luzon Strait separates the Philippines from which large island to the north?"
  },
  "trivia_hard_042_answer0": {
    "description": "A potential answer for the trivia question.",
    "message": "Taiwan"
  },
  "trivia_hard_042_answer1": {
    "description": "A potential answer for the trivia question.",
    "message": "Algeria"
  },
  "trivia_hard_042_answer2": {
    "description": "A potential answer for the trivia question.",
    "message": "Sri Lanka"
  },
  "trivia_hard_043": {
    "description": "A trivia question.",
    "message": "Which islands lie along the Mid-Atlantic Ridge?"
  },
  "trivia_hard_043_answer0": {
    "description": "A potential answer for the trivia question.",
    "message": "Azores"
  },
  "trivia_hard_043_answer1": {
    "description": "A potential answer for the trivia question.",
    "message": "Bahamas"
  },
  "trivia_hard_043_answer2": {
    "description": "A potential answer for the trivia question.",
    "message": "Fiji Islands"
  },
  "trivia_hard_044": {
    "description": "A trivia question.",
    "message": "Which river drains into the Laptev Sea?"
  },
  "trivia_hard_044_answer0": {
    "description": "A potential answer for the trivia question.",
    "message": "Lena River"
  },
  "trivia_hard_044_answer1": {
    "description": "A potential answer for the trivia question.",
    "message": "Yangtze River"
  },
  "trivia_hard_044_answer2": {
    "description": "A potential answer for the trivia question.",
    "message": "Indus River"
  },
  "trivia_hard_045": {
    "description": "A trivia question.",
    "message": "Which peak stands closest to the Equator?"
  },
  "trivia_hard_045_answer0": {
    "description": "A potential answer for the trivia question.",
    "message": "Kilimanjaro"
  },
  "trivia_hard_045_answer1": {
    "description": "A potential answer for the trivia question.",
    "message": "Mont Blanc"
  },
  "trivia_hard_045_answer2": {
    "description": "A potential answer for the trivia question.",
    "message": "Mount McKinley"
  },
  "trivia_hard_046": {
    "description": "A trivia question.",
    "message": "Which capital city is the most populous?"
  },
  "trivia_hard_046_answer0": {
    "description": "A potential answer for the trivia question.",
    "message": "Moscow"
  },
  "trivia_hard_046_answer1": {
    "description": "A potential answer for the trivia question.",
    "message": "Helsinki"
  },
  "trivia_hard_046_answer2": {
    "description": "A potential answer for the trivia question.",
    "message": "Algiers"
  },
  "trivia_hard_047": {
    "description": "A trivia question.",
    "message": "Which city, located on the Liffey River, is the largest city in the Republic of Ireland?"
  },
  "trivia_hard_047_answer0": {
    "description": "A potential answer for the trivia question.",
    "message": "Dublin"
  },
  "trivia_hard_047_answer1": {
    "description": "A potential answer for the trivia question.",
    "message": "Oslo"
  },
  "trivia_hard_047_answer2": {
    "description": "A potential answer for the trivia question.",
    "message": "Copenhagen"
  },
  "trivia_hard_048": {
    "description": "A trivia question.",
    "message": "Which city, located in a valley of the Hindu Kush, is the largest city in Afghanistan?"
  },
  "trivia_hard_048_answer0": {
    "description": "A potential answer for the trivia question.",
    "message": "Kabul"
  },
  "trivia_hard_048_answer1": {
    "description": "A potential answer for the trivia question.",
    "message": "Sarajevo"
  },
  "trivia_hard_048_answer2": {
    "description": "A potential answer for the trivia question.",
    "message": "Kampala"
  },
  "trivia_hard_049": {
    "description": "A trivia question.",
    "message": "Which city, located on the Chao Phraya River, is the largest city in Thailand?"
  },
  "trivia_hard_049_answer0": {
    "description": "A potential answer for the trivia question.",
    "message": "Bangkok"
  },
  "trivia_hard_049_answer1": {
    "description": "A potential answer for the trivia question.",
    "message": "Beijing"
  },
  "trivia_hard_049_answer2": {
    "description": "A potential answer for the trivia question.",
    "message": "Amman"
  },
  "trivia_hard_050": {
    "description": "A trivia question.",
    "message": "Which city, located at the head of a fjord on the Skagerrak strait, is the largest city in Norway?"
  },
  "trivia_hard_050_answer0": {
    "description": "A potential answer for the trivia question.",
    "message": "Oslo"
  },
  "trivia_hard_050_answer1": {
    "description": "A potential answer for the trivia question.",
    "message": "London"
  },
  "trivia_hard_050_answer2": {
    "description": "A potential answer for the trivia question.",
    "message": "Brussels"
  },
  "trivia_hard_051": {
    "description": "A trivia question.",
    "message": "Which city, located along the eastern Mediterranean Sea, is the largest city in Lebanon?"
  },
  "trivia_hard_051_answer0": {
    "description": "A potential answer for the trivia question.",
    "message": "Beirut"
  },
  "trivia_hard_051_answer1": {
    "description": "A potential answer for the trivia question.",
    "message": "Mogadishu"
  },
  "trivia_hard_051_answer2": {
    "description": "A potential answer for the trivia question.",
    "message": "Riyadh"
  },
  "trivia_hard_052": {
    "description": "A trivia question.",
    "message": "Which city, located on the coast of Java, is the largest city in Indonesia?"
  },
  "trivia_hard_052_answer0": {
    "description": "A potential answer for the trivia question.",
    "message": "Jakarta"
  },
  "trivia_hard_052_answer1": {
    "description": "A potential answer for the trivia question.",
    "message": "Tokyo"
  },
  "trivia_hard_052_answer2": {
    "description": "A potential answer for the trivia question.",
    "message": "Nairobi"
  },
  "trivia_hard_053": {
    "description": "A trivia question.",
    "message": "Which city, located in the Attica region, is the largest city in Greece?"
  },
  "trivia_hard_053_answer0": {
    "description": "A potential answer for the trivia question.",
    "message": "Athens"
  },
  "trivia_hard_053_answer1": {
    "description": "A potential answer for the trivia question.",
    "message": "Rome"
  },
  "trivia_hard_053_answer2": {
    "description": "A potential answer for the trivia question.",
    "message": "Barcelona"
  },
  "trivia_hard_054": {
    "description": "A trivia question.",
    "message": "Which city, located on the R\u00edo de la Plata estuary, is the largest city in Uruguay?"
  },
  "trivia_hard_054_answer0": {
    "description": "A potential answer for the trivia question.",
    "message": "Montevideo"
  },
  "trivia_hard_054_answer1": {
    "description": "A potential answer for the trivia question.",
    "message": "Quito"
  },
  "trivia_hard_054_answer2": {
    "description": "A potential answer for the trivia question.",
    "message": "Rio de Janeiro"
  },
  "trivia_hard_055": {
    "description": "A trivia question.",
    "message": "Which city, once part of the former province of Transvaal, is the largest city in South Africa?"
  },
  "trivia_hard_055_answer0": {
    "description": "A potential answer for the trivia question.",
    "message": "Johannesburg"
  },
  "trivia_hard_055_answer1": {
    "description": "A potential answer for the trivia question.",
    "message": "Abuja"
  },
  "trivia_hard_055_answer2": {
    "description": "A potential answer for the trivia question.",
    "message": "Maputo"
  },
  "trivia_hard_056": {
    "description": "A trivia question.",
    "message": "Which city, an important shipping center on the Caribbean Sea, is the largest city in Jamaica?"
  },
  "trivia_hard_056_answer0": {
    "description": "A potential answer for the trivia question.",
    "message": "Kingston"
  },
  "trivia_hard_056_answer1": {
    "description": "A potential answer for the trivia question.",
    "message": "Caracas"
  },
  "trivia_hard_056_answer2": {
    "description": "A potential answer for the trivia question.",
    "message": "Buenos Aires"
  },
  "trivia_hard_057": {
    "description": "A trivia question.",
    "message": "Which city, located in the Great Rift Valley, is the largest city in Eritrea?"
  },
  "trivia_hard_057_answer0": {
    "description": "A potential answer for the trivia question.",
    "message": "Asmara"
  },
  "trivia_hard_057_answer1": {
    "description": "A potential answer for the trivia question.",
    "message": "Baghdad"
  },
  "trivia_hard_057_answer2": {
    "description": "A potential answer for the trivia question.",
    "message": "Brazzaville"
  },
  "trivia_hard_058": {
    "description": "A trivia question.",
    "message": "Which city, located on the banks of the Vistula River, is the largest city in Poland?"
  },
  "trivia_hard_058_answer0": {
    "description": "A potential answer for the trivia question.",
    "message": "Warsaw"
  },
  "trivia_hard_058_answer1": {
    "description": "A potential answer for the trivia question.",
    "message": "Berlin"
  },
  "trivia_hard_058_answer2": {
    "description": "A potential answer for the trivia question.",
    "message": "Kiev"
  },
  "trivia_hard_059": {
    "description": "A trivia question.",
    "message": "Which city, an important stop on the Pan-American Highway, is the largest city in Costa Rica?"
  },
  "trivia_hard_059_answer0": {
    "description": "A potential answer for the trivia question.",
    "message": "San Jos\u00e9"
  },
  "trivia_hard_059_answer1": {
    "description": "A potential answer for the trivia question.",
    "message": "Lima"
  },
  "trivia_hard_059_answer2": {
    "description": "A potential answer for the trivia question.",
    "message": "Sucre"
  },
  "trivia_hard_060": {
    "description": "A trivia question.",
    "message": "Which city, an important agricultural trade center in southern Africa, is the largest city in Zimbabwe?"
  },
  "trivia_hard_060_answer0": {
    "description": "A potential answer for the trivia question.",
    "message": "Harare"
  },
  "trivia_hard_060_answer1": {
    "description": "A potential answer for the trivia question.",
    "message": "Windhoek"
  },
  "trivia_hard_060_answer2": {
    "description": "A potential answer for the trivia question.",
    "message": "Kampala"
  },
  "trivia_hard_061": {
    "description": "A trivia question.",
    "message": "Which city, once occupied by the Khmer Rouge regime, is the largest city in Cambodia?"
  },
  "trivia_hard_061_answer0": {
    "description": "A potential answer for the trivia question.",
    "message": "Phnom Penh"
  },
  "trivia_hard_061_answer1": {
    "description": "A potential answer for the trivia question.",
    "message": "Kuala Lumpur"
  },
  "trivia_hard_061_answer2": {
    "description": "A potential answer for the trivia question.",
    "message": "Dhaka"
  },
  "trivia_hard_062": {
    "description": "A trivia question.",
    "message": "Which city, located on the Atlantic Ocean at Cape Mesurado, is the largest city in Liberia?"
  },
  "trivia_hard_062_answer0": {
    "description": "A potential answer for the trivia question.",
    "message": "Monrovia"
  },
  "trivia_hard_062_answer1": {
    "description": "A potential answer for the trivia question.",
    "message": "Accra"
  },
  "trivia_hard_062_answer2": {
    "description": "A potential answer for the trivia question.",
    "message": "Lusaka"
  },
  "trivia_hard_063": {
    "description": "A trivia question.",
    "message": "Which city, located on a high plateau in the Andes, is the largest city in Colombia?"
  },
  "trivia_hard_063_answer0": {
    "description": "A potential answer for the trivia question.",
    "message": "Bogot\u00e1"
  },
  "trivia_hard_063_answer1": {
    "description": "A potential answer for the trivia question.",
    "message": "Managua"
  },
  "trivia_hard_063_answer2": {
    "description": "A potential answer for the trivia question.",
    "message": "Monterrey"
  },
  "trivia_hard_064": {
    "description": "A trivia question.",
    "message": "Which city, located at the foot of the Elburz Mountains, is the largest city in Iran?"
  },
  "trivia_hard_064_answer0": {
    "description": "A potential answer for the trivia question.",
    "message": "Tehran"
  },
  "trivia_hard_064_answer1": {
    "description": "A potential answer for the trivia question.",
    "message": "Tashkent"
  },
  "trivia_hard_064_answer2": {
    "description": "A potential answer for the trivia question.",
    "message": "Istanbul"
  },
  "trivia_hard_065": {
    "description": "A trivia question.",
    "message": "Which body of water is crossed by the Arctic Circle?"
  },
  "trivia_hard_065_answer0": {
    "description": "A potential answer for the trivia question.",
    "message": "Norwegian Sea"
  },
  "trivia_hard_065_answer1": {
    "description": "A potential answer for the trivia question.",
    "message": "Lake Volta"
  },
  "trivia_hard_065_answer2": {
    "description": "A potential answer for the trivia question.",
    "message": "Caspian Sea"
  },
  "trivia_hard_066": {
    "description": "A trivia question.",
    "message": "Which body of water lies in the Great Rift Valley?"
  },
  "trivia_hard_066_answer0": {
    "description": "A potential answer for the trivia question.",
    "message": "Lake Malawi"
  },
  "trivia_hard_066_answer1": {
    "description": "A potential answer for the trivia question.",
    "message": "Tasman Sea"
  },
  "trivia_hard_066_answer2": {
    "description": "A potential answer for the trivia question.",
    "message": "Lake Titicaca"
  },
  "trivia_hard_067": {
    "description": "A trivia question.",
    "message": "The Russian port city of Arkhangelsk lies on the shore of which body of water?"
  },
  "trivia_hard_067_answer0": {
    "description": "A potential answer for the trivia question.",
    "message": "White Sea"
  },
  "trivia_hard_067_answer1": {
    "description": "A potential answer for the trivia question.",
    "message": "Bass Strait"
  },
  "trivia_hard_067_answer2": {
    "description": "A potential answer for the trivia question.",
    "message": "Bay of Biscay"
  },
  "trivia_hard_068": {
    "description": "A trivia question.",
    "message": "Which country includes the provinces of Hunan and Shandong?"
  },
  "trivia_hard_068_answer0": {
    "description": "A potential answer for the trivia question.",
    "message": "China"
  },
  "trivia_hard_068_answer1": {
    "description": "A potential answer for the trivia question.",
    "message": "Thailand"
  },
  "trivia_hard_068_answer2": {
    "description": "A potential answer for the trivia question.",
    "message": "Yemen"
  },
  "trivia_hard_069": {
    "description": "A trivia question.",
    "message": "Castilian is the official language of which Mediterranean country?"
  },
  "trivia_hard_069_answer0": {
    "description": "A potential answer for the trivia question.",
    "message": "Spain"
  },
  "trivia_hard_069_answer1": {
    "description": "A potential answer for the trivia question.",
    "message": "Greece"
  },
  "trivia_hard_069_answer2": {
    "description": "A potential answer for the trivia question.",
    "message": "Azerbaijan"
  },
  "trivia_hard_070": {
    "description": "A trivia question.",
    "message": "Which Central American country was once a province that was part of Colombia?"
  },
  "trivia_hard_070_answer0": {
    "description": "A potential answer for the trivia question.",
    "message": "Panama"
  },
  "trivia_hard_070_answer1": {
    "description": "A potential answer for the trivia question.",
    "message": "Honduras"
  },
  "trivia_hard_070_answer2": {
    "description": "A potential answer for the trivia question.",
    "message": "Guatemala"
  },
  "trivia_hard_071": {
    "description": "A trivia question.",
    "message": "The city of Basel, divided by the Rhine River, is an important transportation center in which country?"
  },
  "trivia_hard_071_answer0": {
    "description": "A potential answer for the trivia question.",
    "message": "Switzerland"
  },
  "trivia_hard_071_answer1": {
    "description": "A potential answer for the trivia question.",
    "message": "Belgium"
  },
  "trivia_hard_071_answer2": {
    "description": "A potential answer for the trivia question.",
    "message": "Russia"
  },
  "trivia_hard_072": {
    "description": "A trivia question.",
    "message": "Painters such as C\u00e9zanne were inspired by the landscape of Provence, a region in which country?"
  },
  "trivia_hard_072_answer0": {
    "description": "A potential answer for the trivia question.",
    "message": "France"
  },
  "trivia_hard_072_answer1": {
    "description": "A potential answer for the trivia question.",
    "message": "Netherlands"
  },
  "trivia_hard_072_answer2": {
    "description": "A potential answer for the trivia question.",
    "message": "Romania"
  },
  "trivia_hard_073": {
    "description": "A trivia question.",
    "message": "Bah\u00eda Blanca is a major shipping point for the Pampas region in which country?"
  },
  "trivia_hard_073_answer0": {
    "description": "A potential answer for the trivia question.",
    "message": "Argentina"
  },
  "trivia_hard_073_answer1": {
    "description": "A potential answer for the trivia question.",
    "message": "Bolivia"
  },
  "trivia_hard_073_answer2": {
    "description": "A potential answer for the trivia question.",
    "message": "Nicaragua"
  },
  "trivia_hard_074": {
    "description": "A trivia question.",
    "message": "Which country is bordered by the Mediterranean, Black, and Aegean Seas?"
  },
  "trivia_hard_074_answer0": {
    "description": "A potential answer for the trivia question.",
    "message": "Turkey"
  },
  "trivia_hard_074_answer1": {
    "description": "A potential answer for the trivia question.",
    "message": "Bulgaria"
  },
  "trivia_hard_074_answer2": {
    "description": "A potential answer for the trivia question.",
    "message": "Libya"
  },
  "trivia_hard_075": {
    "description": "A trivia question.",
    "message": "Each year, wildebeests migrate from Tanzania across the Mara River into which neighboring country to the northeast?"
  },
  "trivia_hard_075_answer0": {
    "description": "A potential answer for the trivia question.",
    "message": "Kenya"
  },
  "trivia_hard_075_answer1": {
    "description": "A potential answer for the trivia question.",
    "message": "Zambia"
  },
  "trivia_hard_075_answer2": {
    "description": "A potential answer for the trivia question.",
    "message": "Guinea"
  },
  "trivia_hard_076": {
    "description": "A trivia question.",
    "message": "Aleppo, famous for the Great Mosque, is the largest city in which southwest Asian country?"
  },
  "trivia_hard_076_answer0": {
    "description": "A potential answer for the trivia question.",
    "message": "Syria"
  },
  "trivia_hard_076_answer1": {
    "description": "A potential answer for the trivia question.",
    "message": "Oman"
  },
  "trivia_hard_076_answer2": {
    "description": "A potential answer for the trivia question.",
    "message": "Bangladesh"
  },
  "trivia_hard_077": {
    "description": "A trivia question.",
    "message": "Which country is bordered by Russia and Georgia?"
  },
  "trivia_hard_077_answer0": {
    "description": "A potential answer for the trivia question.",
    "message": "Azerbaijan"
  },
  "trivia_hard_077_answer1": {
    "description": "A potential answer for the trivia question.",
    "message": "Uzbekistan"
  },
  "trivia_hard_077_answer2": {
    "description": "A potential answer for the trivia question.",
    "message": "North Korea"
  },
  "trivia_hard_078": {
    "description": "A trivia question.",
    "message": "Which country is bordered by Panama and Brazil?"
  },
  "trivia_hard_078_answer0": {
    "description": "A potential answer for the trivia question.",
    "message": "Colombia"
  },
  "trivia_hard_078_answer1": {
    "description": "A potential answer for the trivia question.",
    "message": "Peru"
  },
  "trivia_hard_078_answer2": {
    "description": "A potential answer for the trivia question.",
    "message": "Costa Rica"
  },
  "trivia_hard_079": {
    "description": "A trivia question.",
    "message": "Which country is bordered by Guatemala and the United States?"
  },
  "trivia_hard_079_answer0": {
    "description": "A potential answer for the trivia question.",
    "message": "Mexico"
  },
  "trivia_hard_079_answer1": {
    "description": "A potential answer for the trivia question.",
    "message": "El Salvador"
  },
  "trivia_hard_079_answer2": {
    "description": "A potential answer for the trivia question.",
    "message": "Canada"
  },
  "trivia_hard_080": {
    "description": "A trivia question.",
    "message": "Which country is bordered by Iraq and Afghanistan?"
  },
  "trivia_hard_080_answer0": {
    "description": "A potential answer for the trivia question.",
    "message": "Iran"
  },
  "trivia_hard_080_answer1": {
    "description": "A potential answer for the trivia question.",
    "message": "Ukraine"
  },
  "trivia_hard_080_answer2": {
    "description": "A potential answer for the trivia question.",
    "message": "Mongolia"
  },
  "trivia_hard_081": {
    "description": "A trivia question.",
    "message": "Which country is bordered by Lesotho and Botswana?"
  },
  "trivia_hard_081_answer0": {
    "description": "A potential answer for the trivia question.",
    "message": "South Africa"
  },
  "trivia_hard_081_answer1": {
    "description": "A potential answer for the trivia question.",
    "message": "Zimbabwe"
  },
  "trivia_hard_081_answer2": {
    "description": "A potential answer for the trivia question.",
    "message": "Congo"
  },
  "trivia_hard_082": {
    "description": "A trivia question.",
    "message": "Antwerp lies in the Flemish-speaking part of which country?"
  },
  "trivia_hard_082_answer0": {
    "description": "A potential answer for the trivia question.",
    "message": "Belgium"
  },
  "trivia_hard_082_answer1": {
    "description": "A potential answer for the trivia question.",
    "message": "Netherlands"
  },
  "trivia_hard_082_answer2": {
    "description": "A potential answer for the trivia question.",
    "message": "Iceland"
  },
  "trivia_hard_083": {
    "description": "A trivia question.",
    "message": "Located near the mouth of the Vistula River, Gda\u0144sk is a major port in which European country?"
  },
  "trivia_hard_083_answer0": {
    "description": "A potential answer for the trivia question.",
    "message": "Poland"
  },
  "trivia_hard_083_answer1": {
    "description": "A potential answer for the trivia question.",
    "message": "Spain"
  },
  "trivia_hard_083_answer2": {
    "description": "A potential answer for the trivia question.",
    "message": "Croatia"
  },
  "trivia_hard_084": {
    "description": "A trivia question.",
    "message": "The Madeira and Purus Rivers are major tributaries of which large river in South America?"
  },
  "trivia_hard_084_answer0": {
    "description": "A potential answer for the trivia question.",
    "message": "Amazon River"
  },
  "trivia_hard_084_answer1": {
    "description": "A potential answer for the trivia question.",
    "message": "Orinoco River"
  },
  "trivia_hard_084_answer2": {
    "description": "A potential answer for the trivia question.",
    "message": "Paran\u00e1 River"
  },
  "trivia_hard_085": {
    "description": "A trivia question.",
    "message": "Lake Constance borders Switzerland, Germany, and which other country?"
  },
  "trivia_hard_085_answer0": {
    "description": "A potential answer for the trivia question.",
    "message": "Austria"
  },
  "trivia_hard_085_answer1": {
    "description": "A potential answer for the trivia question.",
    "message": "Slovakia"
  },
  "trivia_hard_085_answer2": {
    "description": "A potential answer for the trivia question.",
    "message": "Finland"
  },
  "trivia_hard_086": {
    "description": "A trivia question.",
    "message": "Auckland, a major port city with multiple harbors, is the largest city in which country?"
  },
  "trivia_hard_086_answer0": {
    "description": "A potential answer for the trivia question.",
    "message": "New Zealand"
  },
  "trivia_hard_086_answer1": {
    "description": "A potential answer for the trivia question.",
    "message": "Australia"
  },
  "trivia_hard_086_answer2": {
    "description": "A potential answer for the trivia question.",
    "message": "Indonesia"
  },
  "trivia_hard_087": {
    "description": "A trivia question.",
    "message": "Which country, located directly west of Togo, is a major producer of cocoa?"
  },
  "trivia_hard_087_answer0": {
    "description": "A potential answer for the trivia question.",
    "message": "Ghana"
  },
  "trivia_hard_087_answer1": {
    "description": "A potential answer for the trivia question.",
    "message": "Sudan"
  },
  "trivia_hard_087_answer2": {
    "description": "A potential answer for the trivia question.",
    "message": "Tunisia"
  },
  "trivia_hard_088": {
    "description": "A trivia question.",
    "message": "Guaran\u00ed is the name of one of the official languages and also the currency of which South American country?"
  },
  "trivia_hard_088_answer0": {
    "description": "A potential answer for the trivia question.",
    "message": "Paraguay"
  },
  "trivia_hard_088_answer1": {
    "description": "A potential answer for the trivia question.",
    "message": "Ecuador"
  },
  "trivia_hard_088_answer2": {
    "description": "A potential answer for the trivia question.",
    "message": "Brazil"
  },
  "trivia_hard_089": {
    "description": "A trivia question.",
    "message": "Which mountain range extends along the border between France and Spain?"
  },
  "trivia_hard_089_answer0": {
    "description": "A potential answer for the trivia question.",
    "message": "Pyrenees"
  },
  "trivia_hard_089_answer1": {
    "description": "A potential answer for the trivia question.",
    "message": "Apennines"
  },
  "trivia_hard_089_answer2": {
    "description": "A potential answer for the trivia question.",
    "message": "Caucasus Mountains"
  },
  "trivia_hard_090": {
    "description": "A trivia question.",
    "message": "The Torrens River empties into the Gulf Saint Vincent in which country?"
  },
  "trivia_hard_090_answer0": {
    "description": "A potential answer for the trivia question.",
    "message": "Australia"
  },
  "trivia_hard_090_answer1": {
    "description": "A potential answer for the trivia question.",
    "message": "Uganda"
  },
  "trivia_hard_090_answer2": {
    "description": "A potential answer for the trivia question.",
    "message": "Canada"
  },
  "trivia_hard_091": {
    "description": "A trivia question.",
    "message": "Which African country that borders the Mediterranean Sea is a monarchy?"
  },
  "trivia_hard_091_answer0": {
    "description": "A potential answer for the trivia question.",
    "message": "Morocco"
  },
  "trivia_hard_091_answer1": {
    "description": "A potential answer for the trivia question.",
    "message": "Egypt"
  },
  "trivia_hard_091_answer2": {
    "description": "A potential answer for the trivia question.",
    "message": "Central African Republic"
  },
  "trivia_hard_092": {
    "description": "A trivia question.",
    "message": "Tbilisi, located on the banks of the Kura River, is the capital of which country?"
  },
  "trivia_hard_092_answer0": {
    "description": "A potential answer for the trivia question.",
    "message": "Georgia"
  },
  "trivia_hard_092_answer1": {
    "description": "A potential answer for the trivia question.",
    "message": "Syria"
  },
  "trivia_hard_092_answer2": {
    "description": "A potential answer for the trivia question.",
    "message": "Hungary"
  },
  "trivia_hard_093": {
    "description": "A trivia question.",
    "message": "Abruzzo is a mountainous region located on the Adriatic Sea in which country?"
  },
  "trivia_hard_093_answer0": {
    "description": "A potential answer for the trivia question.",
    "message": "Italy"
  },
  "trivia_hard_093_answer1": {
    "description": "A potential answer for the trivia question.",
    "message": "France"
  },
  "trivia_hard_093_answer2": {
    "description": "A potential answer for the trivia question.",
    "message": "Luxembourg"
  },
  "trivia_hard_094": {
    "description": "A trivia question.",
    "message": "The Gulf of Riga borders Latvia and which other country?"
  },
  "trivia_hard_094_answer0": {
    "description": "A potential answer for the trivia question.",
    "message": "Estonia"
  },
  "trivia_hard_094_answer1": {
    "description": "A potential answer for the trivia question.",
    "message": "Belarus"
  },
  "trivia_hard_094_answer2": {
    "description": "A potential answer for the trivia question.",
    "message": "Spain"
  },
  "trivia_hard_095": {
    "description": "A trivia question.",
    "message": "The Strait of Jubal connects the Gulf of Suez with which sea?"
  },
  "trivia_hard_095_answer0": {
    "description": "A potential answer for the trivia question.",
    "message": "Red Sea"
  },
  "trivia_hard_095_answer1": {
    "description": "A potential answer for the trivia question.",
    "message": "Caribbean Sea"
  },
  "trivia_hard_095_answer2": {
    "description": "A potential answer for the trivia question.",
    "message": "Caspian Sea"
  },
  "trivia_hard_096": {
    "description": "A trivia question.",
    "message": "The Sea of Galilee derives much of its inflow from the waters of which river?"
  },
  "trivia_hard_096_answer0": {
    "description": "A potential answer for the trivia question.",
    "message": "Jordan River"
  },
  "trivia_hard_096_answer1": {
    "description": "A potential answer for the trivia question.",
    "message": "Amu Darya"
  },
  "trivia_hard_096_answer2": {
    "description": "A potential answer for the trivia question.",
    "message": "Ganges River"
  },
  "trivia_hard_097": {
    "description": "A trivia question.",
    "message": "Which large bay separates New Brunswick from Nova Scotia?"
  },
  "trivia_hard_097_answer0": {
    "description": "A potential answer for the trivia question.",
    "message": "Bay of Fundy"
  },
  "trivia_hard_097_answer1": {
    "description": "A potential answer for the trivia question.",
    "message": "Hudson Bay"
  },
  "trivia_hard_097_answer2": {
    "description": "A potential answer for the trivia question.",
    "message": "Bay of Bengal"
  },
  "trivia_hard_098": {
    "description": "A trivia question.",
    "message": "Cologne Cathedral is located in the Rhineland region of which country?"
  },
  "trivia_hard_098_answer0": {
    "description": "A potential answer for the trivia question.",
    "message": "Germany"
  },
  "trivia_hard_098_answer1": {
    "description": "A potential answer for the trivia question.",
    "message": "Denmark"
  },
  "trivia_hard_098_answer2": {
    "description": "A potential answer for the trivia question.",
    "message": "Pakistan"
  },
  "trivia_hard_099": {
    "description": "A trivia question.",
    "message": "Chiapas, site of several ancient Maya ruins, is the southernmost state in which country?"
  },
  "trivia_hard_099_answer0": {
    "description": "A potential answer for the trivia question.",
    "message": "Mexico"
  },
  "trivia_hard_099_answer1": {
    "description": "A potential answer for the trivia question.",
    "message": "Honduras"
  },
  "trivia_hard_099_answer2": {
    "description": "A potential answer for the trivia question.",
    "message": "Chile"
  },
  "trivia_hard_100": {
    "description": "A trivia question.",
    "message": "The Dardanelles is a narrow strait that connects the Sea of Marmara with which sea?"
  },
  "trivia_hard_100_answer0": {
    "description": "A potential answer for the trivia question.",
    "message": "Aegean Sea"
  },
  "trivia_hard_100_answer1": {
    "description": "A potential answer for the trivia question.",
    "message": "Barents Sea"
  },
  "trivia_hard_100_answer2": {
    "description": "A potential answer for the trivia question.",
    "message": "Tasman Sea"
  },
  "trivia_hard_101": {
    "description": "A trivia question.",
    "message": "Khmer is the official language of which Southeast Asian country?"
  },
  "trivia_hard_101_answer0": {
    "description": "A potential answer for the trivia question.",
    "message": "Cambodia"
  },
  "trivia_hard_101_answer1": {
    "description": "A potential answer for the trivia question.",
    "message": "Nepal"
  },
  "trivia_hard_101_answer2": {
    "description": "A potential answer for the trivia question.",
    "message": "Vietnam"
  },
  "trivia_hard_102": {
    "description": "A trivia question.",
    "message": "The Donets Basin is an industrial area shared by Russia and which country?"
  },
  "trivia_hard_102_answer0": {
    "description": "A potential answer for the trivia question.",
    "message": "Ukraine"
  },
  "trivia_hard_102_answer1": {
    "description": "A potential answer for the trivia question.",
    "message": "Slovakia"
  },
  "trivia_hard_102_answer2": {
    "description": "A potential answer for the trivia question.",
    "message": "Lebanon"
  },
  "trivia_hard_103": {
    "description": "A trivia question.",
    "message": "Mount Kosciuszko, located in the Snowy Mountains, is the highest peak on which continent?"
  },
  "trivia_hard_103_answer0": {
    "description": "A potential answer for the trivia question.",
    "message": "Australia"
  },
  "trivia_hard_103_answer1": {
    "description": "A potential answer for the trivia question.",
    "message": "Europe"
  },
  "trivia_hard_103_answer2": {
    "description": "A potential answer for the trivia question.",
    "message": "South America"
  },
  "trivia_hard_104": {
    "description": "A trivia question.",
    "message": "The islands of Madura and Bali are part of which country?"
  },
  "trivia_hard_104_answer0": {
    "description": "A potential answer for the trivia question.",
    "message": "Indonesia"
  },
  "trivia_hard_104_answer1": {
    "description": "A potential answer for the trivia question.",
    "message": "Japan"
  },
  "trivia_hard_104_answer2": {
    "description": "A potential answer for the trivia question.",
    "message": "Pakistan"
  },
  "trivia_hard_105": {
    "description": "A trivia question.",
    "message": "The Taklimakan Desert is located north of the Kunlun Mountains in which Asian country?"
  },
  "trivia_hard_105_answer0": {
    "description": "A potential answer for the trivia question.",
    "message": "China"
  },
  "trivia_hard_105_answer1": {
    "description": "A potential answer for the trivia question.",
    "message": "Saudi Arabia"
  },
  "trivia_hard_105_answer2": {
    "description": "A potential answer for the trivia question.",
    "message": "South Korea"
  },
  "trivia_medium_001": {
    "description": "A trivia question.",
    "message": "Which of these U.S. cities is located on a river delta?"
  },
  "trivia_medium_001_answer0": {
    "description": "A potential answer for the trivia question.",
    "message": "New Orleans"
  },
  "trivia_medium_001_answer1": {
    "description": "A potential answer for the trivia question.",
    "message": "Austin"
  },
  "trivia_medium_001_answer2": {
    "description": "A potential answer for the trivia question.",
    "message": "Oklahoma City"
  },
  "trivia_medium_002": {
    "description": "A trivia question.",
    "message": "Angkor Wat and Cappadocia are UNESCO World Heritage sites found on which continent?"
  },
  "trivia_medium_002_answer0": {
    "description": "A potential answer for the trivia question.",
    "message": "Asia"
  },
  "trivia_medium_002_answer1": {
    "description": "A potential answer for the trivia question.",
    "message": "Europe"
  },
  "trivia_medium_002_answer2": {
    "description": "A potential answer for the trivia question.",
    "message": "Africa"
  },
  "trivia_medium_003": {
    "description": "A trivia question.",
    "message": "The Kurdish and Persian languages are spoken by people in the southwestern part of which continent?"
  },
  "trivia_medium_003_answer0": {
    "description": "A potential answer for the trivia question.",
    "message": "Asia"
  },
  "trivia_medium_003_answer1": {
    "description": "A potential answer for the trivia question.",
    "message": "South America"
  },
  "trivia_medium_003_answer2": {
    "description": "A potential answer for the trivia question.",
    "message": "Europe"
  },
  "trivia_medium_004": {
    "description": "A trivia question.",
    "message": "Teotihuac\u00e1n was the great center of an early civilization on which continent?"
  },
  "trivia_medium_004_answer0": {
    "description": "A potential answer for the trivia question.",
    "message": "North America"
  },
  "trivia_medium_004_answer1": {
    "description": "A potential answer for the trivia question.",
    "message": "Africa"
  },
  "trivia_medium_004_answer2": {
    "description": "A potential answer for the trivia question.",
    "message": "Asia"
  },
  "trivia_medium_005": {
    "description": "A trivia question.",
    "message": "The Bellingshausen Sea and the Ross Sea border which continent?"
  },
  "trivia_medium_005_answer0": {
    "description": "A potential answer for the trivia question.",
    "message": "Antarctica"
  },
  "trivia_medium_005_answer1": {
    "description": "A potential answer for the trivia question.",
    "message": "Europe"
  },
  "trivia_medium_005_answer2": {
    "description": "A potential answer for the trivia question.",
    "message": "Asia"
  },
  "trivia_medium_006": {
    "description": "A trivia question.",
    "message": "The Mozambique and Benguela Currents flow along the coast of which continent?"
  },
  "trivia_medium_006_answer0": {
    "description": "A potential answer for the trivia question.",
    "message": "Africa"
  },
  "trivia_medium_006_answer1": {
    "description": "A potential answer for the trivia question.",
    "message": "Europe"
  },
  "trivia_medium_006_answer2": {
    "description": "A potential answer for the trivia question.",
    "message": "North America"
  },
  "trivia_medium_007": {
    "description": "A trivia question.",
    "message": "The archipelago Islas Malvinas, also called the Falkland Islands, lies off the southeastern edge of which continent?"
  },
  "trivia_medium_007_answer0": {
    "description": "A potential answer for the trivia question.",
    "message": "South America"
  },
  "trivia_medium_007_answer1": {
    "description": "A potential answer for the trivia question.",
    "message": "North America"
  },
  "trivia_medium_007_answer2": {
    "description": "A potential answer for the trivia question.",
    "message": "Europe"
  },
  "trivia_medium_008": {
    "description": "A trivia question.",
    "message": "Which of these African countries has the largest area?"
  },
  "trivia_medium_008_answer0": {
    "description": "A potential answer for the trivia question.",
    "message": "Algeria"
  },
  "trivia_medium_008_answer1": {
    "description": "A potential answer for the trivia question.",
    "message": "Gambia"
  },
  "trivia_medium_008_answer2": {
    "description": "A potential answer for the trivia question.",
    "message": "Burundi"
  },
  "trivia_medium_009": {
    "description": "A trivia question.",
    "message": "Which large island is located 200 miles northwest of Iceland?"
  },
  "trivia_medium_009_answer0": {
    "description": "A potential answer for the trivia question.",
    "message": "Greenland"
  },
  "trivia_medium_009_answer1": {
    "description": "A potential answer for the trivia question.",
    "message": "New Guinea"
  },
  "trivia_medium_009_answer2": {
    "description": "A potential answer for the trivia question.",
    "message": "Ireland"
  },
  "trivia_medium_010": {
    "description": "A trivia question.",
    "message": "The Kara Sea and the East Siberian Sea are part of which ocean?"
  },
  "trivia_medium_010_answer0": {
    "description": "A potential answer for the trivia question.",
    "message": "Arctic Ocean"
  },
  "trivia_medium_010_answer1": {
    "description": "A potential answer for the trivia question.",
    "message": "Indian Ocean"
  },
  "trivia_medium_010_answer2": {
    "description": "A potential answer for the trivia question.",
    "message": "Pacific Ocean"
  },
  "trivia_medium_011": {
    "description": "A trivia question.",
    "message": "Which country borders the Baltic Sea?"
  },
  "trivia_medium_011_answer0": {
    "description": "A potential answer for the trivia question.",
    "message": "Latvia"
  },
  "trivia_medium_011_answer1": {
    "description": "A potential answer for the trivia question.",
    "message": "Slovenia"
  },
  "trivia_medium_011_answer2": {
    "description": "A potential answer for the trivia question.",
    "message": "Ukraine"
  },
  "trivia_medium_012": {
    "description": "A trivia question.",
    "message": "Which of these major cities is the most populous?"
  },
  "trivia_medium_012_answer0": {
    "description": "A potential answer for the trivia question.",
    "message": "S\u00e3o Paulo, Brazil"
  },
  "trivia_medium_012_answer1": {
    "description": "A potential answer for the trivia question.",
    "message": "Toronto, Canada"
  },
  "trivia_medium_012_answer2": {
    "description": "A potential answer for the trivia question.",
    "message": "Hanoi, Vietnam"
  },
  "trivia_medium_013": {
    "description": "A trivia question.",
    "message": "Which country does not have a coastline on the Atlantic Ocean?"
  },
  "trivia_medium_013_answer0": {
    "description": "A potential answer for the trivia question.",
    "message": "Malaysia"
  },
  "trivia_medium_013_answer1": {
    "description": "A potential answer for the trivia question.",
    "message": "Angola"
  },
  "trivia_medium_013_answer2": {
    "description": "A potential answer for the trivia question.",
    "message": "Uruguay"
  },
  "trivia_medium_014": {
    "description": "A trivia question.",
    "message": "Which of these countries has the shortest coastline?"
  },
  "trivia_medium_014_answer0": {
    "description": "A potential answer for the trivia question.",
    "message": "El Salvador"
  },
  "trivia_medium_014_answer1": {
    "description": "A potential answer for the trivia question.",
    "message": "Peru"
  },
  "trivia_medium_014_answer2": {
    "description": "A potential answer for the trivia question.",
    "message": "Chile"
  },
  "trivia_medium_015": {
    "description": "A trivia question.",
    "message": "Which desert is located in Asia?"
  },
  "trivia_medium_015_answer0": {
    "description": "A potential answer for the trivia question.",
    "message": "Gobi"
  },
  "trivia_medium_015_answer1": {
    "description": "A potential answer for the trivia question.",
    "message": "Kalahari"
  },
  "trivia_medium_015_answer2": {
    "description": "A potential answer for the trivia question.",
    "message": "Atacama"
  },
  "trivia_medium_016": {
    "description": "A trivia question.",
    "message": "Which of these countries experiences the most volcanic activity?"
  },
  "trivia_medium_016_answer0": {
    "description": "A potential answer for the trivia question.",
    "message": "Indonesia"
  },
  "trivia_medium_016_answer1": {
    "description": "A potential answer for the trivia question.",
    "message": "Egypt"
  },
  "trivia_medium_016_answer2": {
    "description": "A potential answer for the trivia question.",
    "message": "Israel"
  },
  "trivia_medium_017": {
    "description": "A trivia question.",
    "message": "Which of these countries has the largest population?"
  },
  "trivia_medium_017_answer0": {
    "description": "A potential answer for the trivia question.",
    "message": "Pakistan"
  },
  "trivia_medium_017_answer1": {
    "description": "A potential answer for the trivia question.",
    "message": "Haiti"
  },
  "trivia_medium_017_answer2": {
    "description": "A potential answer for the trivia question.",
    "message": "Venezuela"
  },
  "trivia_medium_018": {
    "description": "A trivia question.",
    "message": "Which of these countries has the most islands?"
  },
  "trivia_medium_018_answer0": {
    "description": "A potential answer for the trivia question.",
    "message": "Bahamas"
  },
  "trivia_medium_018_answer1": {
    "description": "A potential answer for the trivia question.",
    "message": "Jamaica"
  },
  "trivia_medium_018_answer2": {
    "description": "A potential answer for the trivia question.",
    "message": "El Salvador"
  },
  "trivia_medium_019": {
    "description": "A trivia question.",
    "message": "Which country lies closest to the Equator?"
  },
  "trivia_medium_019_answer0": {
    "description": "A potential answer for the trivia question.",
    "message": "Rwanda"
  },
  "trivia_medium_019_answer1": {
    "description": "A potential answer for the trivia question.",
    "message": "Guatemala"
  },
  "trivia_medium_019_answer2": {
    "description": "A potential answer for the trivia question.",
    "message": "South Africa"
  },
  "trivia_medium_020": {
    "description": "A trivia question.",
    "message": "Which country is located farthest north?"
  },
  "trivia_medium_020_answer0": {
    "description": "A potential answer for the trivia question.",
    "message": "Estonia"
  },
  "trivia_medium_020_answer1": {
    "description": "A potential answer for the trivia question.",
    "message": "Libya"
  },
  "trivia_medium_020_answer2": {
    "description": "A potential answer for the trivia question.",
    "message": "Cambodia"
  },
  "trivia_medium_021": {
    "description": "A trivia question.",
    "message": "The Alfama district can be found in Portugal on the banks of the Tagus River in which capital city?"
  },
  "trivia_medium_021_answer0": {
    "description": "A potential answer for the trivia question.",
    "message": "Lisbon"
  },
  "trivia_medium_021_answer1": {
    "description": "A potential answer for the trivia question.",
    "message": "Berlin"
  },
  "trivia_medium_021_answer2": {
    "description": "A potential answer for the trivia question.",
    "message": "Helsinki"
  },
  "trivia_medium_022": {
    "description": "A trivia question.",
    "message": "Which capital city, located 25 miles northeast of the Dead Sea, is the most populous city in Jordan?"
  },
  "trivia_medium_022_answer0": {
    "description": "A potential answer for the trivia question.",
    "message": "Amman"
  },
  "trivia_medium_022_answer1": {
    "description": "A potential answer for the trivia question.",
    "message": "Islamabad"
  },
  "trivia_medium_022_answer2": {
    "description": "A potential answer for the trivia question.",
    "message": "Seoul"
  },
  "trivia_medium_023": {
    "description": "A trivia question.",
    "message": "Tahrir Square, the focal point of several major Egyptian protests, is located in which capital city?"
  },
  "trivia_medium_023_answer0": {
    "description": "A potential answer for the trivia question.",
    "message": "Cairo"
  },
  "trivia_medium_023_answer1": {
    "description": "A potential answer for the trivia question.",
    "message": "Nairobi"
  },
  "trivia_medium_023_answer2": {
    "description": "A potential answer for the trivia question.",
    "message": "Muscat"
  },
  "trivia_medium_024": {
    "description": "A trivia question.",
    "message": "Which capital city, located on Table Bay, is the seat of South Africa\u2019s national parliament?"
  },
  "trivia_medium_024_answer0": {
    "description": "A potential answer for the trivia question.",
    "message": "Cape Town"
  },
  "trivia_medium_024_answer1": {
    "description": "A potential answer for the trivia question.",
    "message": "Lusaka"
  },
  "trivia_medium_024_answer2": {
    "description": "A potential answer for the trivia question.",
    "message": "Kinshasa"
  },
  "trivia_medium_025": {
    "description": "A trivia question.",
    "message": "Located on the Vltava River, which capital city is the largest city in\nthe Czech Republic?"
  },
  "trivia_medium_025_answer0": {
    "description": "A potential answer for the trivia question.",
    "message": "Prague"
  },
  "trivia_medium_025_answer1": {
    "description": "A potential answer for the trivia question.",
    "message": "Dublin"
  },
  "trivia_medium_025_answer2": {
    "description": "A potential answer for the trivia question.",
    "message": "Sofia"
  },
  "trivia_medium_026": {
    "description": "A trivia question.",
    "message": "Which capital city, located on the Mediterranean Sea, is an important port for Libya?"
  },
  "trivia_medium_026_answer0": {
    "description": "A potential answer for the trivia question.",
    "message": "Tripoli"
  },
  "trivia_medium_026_answer1": {
    "description": "A potential answer for the trivia question.",
    "message": "Mogadishu"
  },
  "trivia_medium_026_answer2": {
    "description": "A potential answer for the trivia question.",
    "message": "Monrovia"
  },
  "trivia_medium_027": {
    "description": "A trivia question.",
    "message": "Which capital city, an important trade and transportation center in Sudan, is located at the junction of the White Nile and Blue Nile Rivers?"
  },
  "trivia_medium_027_answer0": {
    "description": "A potential answer for the trivia question.",
    "message": "Khartoum"
  },
  "trivia_medium_027_answer1": {
    "description": "A potential answer for the trivia question.",
    "message": "Tunis"
  },
  "trivia_medium_027_answer2": {
    "description": "A potential answer for the trivia question.",
    "message": "Johannesburg"
  },
  "trivia_medium_028": {
    "description": "A trivia question.",
    "message": "Which capital city is situated on the Danish islands of Zealand and Amager?"
  },
  "trivia_medium_028_answer0": {
    "description": "A potential answer for the trivia question.",
    "message": "Copenhagen"
  },
  "trivia_medium_028_answer1": {
    "description": "A potential answer for the trivia question.",
    "message": "Bern"
  },
  "trivia_medium_028_answer2": {
    "description": "A potential answer for the trivia question.",
    "message": "Bratislava"
  },
  "trivia_medium_029": {
    "description": "A trivia question.",
    "message": "Which capital city, located on the island of New Providence, is the largest city in the Bahamas?"
  },
  "trivia_medium_029_answer0": {
    "description": "A potential answer for the trivia question.",
    "message": "Nassau"
  },
  "trivia_medium_029_answer1": {
    "description": "A potential answer for the trivia question.",
    "message": "Santo Domingo"
  },
  "trivia_medium_029_answer2": {
    "description": "A potential answer for the trivia question.",
    "message": "Belmopan"
  },
  "trivia_medium_030": {
    "description": "A trivia question.",
    "message": "Located south of the Black Sea, which capital city is the center of Turkey\u2019s transportation system?"
  },
  "trivia_medium_030_answer0": {
    "description": "A potential answer for the trivia question.",
    "message": "Ankara"
  },
  "trivia_medium_030_answer1": {
    "description": "A potential answer for the trivia question.",
    "message": "Minsk"
  },
  "trivia_medium_030_answer2": {
    "description": "A potential answer for the trivia question.",
    "message": "Tehran"
  },
  "trivia_medium_031": {
    "description": "A trivia question.",
    "message": "Which of these countries is partly located on the Horn of Africa?"
  },
  "trivia_medium_031_answer0": {
    "description": "A potential answer for the trivia question.",
    "message": "Eritrea"
  },
  "trivia_medium_031_answer1": {
    "description": "A potential answer for the trivia question.",
    "message": "Niger"
  },
  "trivia_medium_031_answer2": {
    "description": "A potential answer for the trivia question.",
    "message": "Swaziland"
  },
  "trivia_medium_032": {
    "description": "A trivia question.",
    "message": "The Skagerrak is a strait that separates Denmark from which country?"
  },
  "trivia_medium_032_answer0": {
    "description": "A potential answer for the trivia question.",
    "message": "Norway"
  },
  "trivia_medium_032_answer1": {
    "description": "A potential answer for the trivia question.",
    "message": "United Kingdom"
  },
  "trivia_medium_032_answer2": {
    "description": "A potential answer for the trivia question.",
    "message": "Sri Lanka"
  },
  "trivia_medium_033": {
    "description": "A trivia question.",
    "message": "Which country has more land area covered by desert?"
  },
  "trivia_medium_033_answer0": {
    "description": "A potential answer for the trivia question.",
    "message": "Chad"
  },
  "trivia_medium_033_answer1": {
    "description": "A potential answer for the trivia question.",
    "message": "Norway"
  },
  "trivia_medium_033_answer2": {
    "description": "A potential answer for the trivia question.",
    "message": "Vietnam"
  },
  "trivia_medium_034": {
    "description": "A trivia question.",
    "message": "The Euphrates River flows through which country?"
  },
  "trivia_medium_034_answer0": {
    "description": "A potential answer for the trivia question.",
    "message": "Syria"
  },
  "trivia_medium_034_answer1": {
    "description": "A potential answer for the trivia question.",
    "message": "Switzerland"
  },
  "trivia_medium_034_answer2": {
    "description": "A potential answer for the trivia question.",
    "message": "Thailand"
  },
  "trivia_medium_035": {
    "description": "A trivia question.",
    "message": "The city of Irkutsk is located near Lake Baikal on which continent?"
  },
  "trivia_medium_035_answer0": {
    "description": "A potential answer for the trivia question.",
    "message": "Asia"
  },
  "trivia_medium_035_answer1": {
    "description": "A potential answer for the trivia question.",
    "message": "Africa"
  },
  "trivia_medium_035_answer2": {
    "description": "A potential answer for the trivia question.",
    "message": "South America"
  },
  "trivia_medium_036": {
    "description": "A trivia question.",
    "message": "The Dnieper and Rhine are major rivers on which continent?"
  },
  "trivia_medium_036_answer0": {
    "description": "A potential answer for the trivia question.",
    "message": "Europe"
  },
  "trivia_medium_036_answer1": {
    "description": "A potential answer for the trivia question.",
    "message": "Antarctica "
  },
  "trivia_medium_036_answer2": {
    "description": "A potential answer for the trivia question.",
    "message": "Asia"
  },
  "trivia_medium_037": {
    "description": "A trivia question.",
    "message": "The Guiana Highlands and the Pantanal region are located on which continent?"
  },
  "trivia_medium_037_answer0": {
    "description": "A potential answer for the trivia question.",
    "message": "South America"
  },
  "trivia_medium_037_answer1": {
    "description": "A potential answer for the trivia question.",
    "message": "North America"
  },
  "trivia_medium_037_answer2": {
    "description": "A potential answer for the trivia question.",
    "message": "Europe"
  },
  "trivia_medium_038": {
    "description": "A trivia question.",
    "message": "The Great Victoria Desert and the Nullarbor Plain are physical features on which continent?"
  },
  "trivia_medium_038_answer0": {
    "description": "A potential answer for the trivia question.",
    "message": "Australia"
  },
  "trivia_medium_038_answer1": {
    "description": "A potential answer for the trivia question.",
    "message": "Asia"
  },
  "trivia_medium_038_answer2": {
    "description": "A potential answer for the trivia question.",
    "message": "Europe"
  },
  "trivia_medium_039": {
    "description": "A trivia question.",
    "message": "Rio Grande do Sul is the southernmost state of which country?"
  },
  "trivia_medium_039_answer0": {
    "description": "A potential answer for the trivia question.",
    "message": "Brazil"
  },
  "trivia_medium_039_answer1": {
    "description": "A potential answer for the trivia question.",
    "message": "Mexico"
  },
  "trivia_medium_039_answer2": {
    "description": "A potential answer for the trivia question.",
    "message": "Germany"
  },
  "trivia_medium_040": {
    "description": "A trivia question.",
    "message": "The city of Novosibirsk is located on the Ob River in which country?"
  },
  "trivia_medium_040_answer0": {
    "description": "A potential answer for the trivia question.",
    "message": "Russia"
  },
  "trivia_medium_040_answer1": {
    "description": "A potential answer for the trivia question.",
    "message": "Nepal"
  },
  "trivia_medium_040_answer2": {
    "description": "A potential answer for the trivia question.",
    "message": "China"
  },
  "trivia_medium_041": {
    "description": "A trivia question.",
    "message": "Which country is located on the Pacific Rim and is more likely to experience an earthquake?"
  },
  "trivia_medium_041_answer0": {
    "description": "A potential answer for the trivia question.",
    "message": "Chile"
  },
  "trivia_medium_041_answer1": {
    "description": "A potential answer for the trivia question.",
    "message": "Angola"
  },
  "trivia_medium_041_answer2": {
    "description": "A potential answer for the trivia question.",
    "message": "France"
  },
  "trivia_medium_042": {
    "description": "A trivia question.",
    "message": "Lake Maracaibo is located along the northern coast of which country?"
  },
  "trivia_medium_042_answer0": {
    "description": "A potential answer for the trivia question.",
    "message": "Venezuela"
  },
  "trivia_medium_042_answer1": {
    "description": "A potential answer for the trivia question.",
    "message": "Guatemala"
  },
  "trivia_medium_042_answer2": {
    "description": "A potential answer for the trivia question.",
    "message": "Canada"
  },
  "trivia_medium_043": {
    "description": "A trivia question.",
    "message": "Which country borders the Arabian Sea?"
  },
  "trivia_medium_043_answer0": {
    "description": "A potential answer for the trivia question.",
    "message": "India"
  },
  "trivia_medium_043_answer1": {
    "description": "A potential answer for the trivia question.",
    "message": "Tajikistan"
  },
  "trivia_medium_043_answer2": {
    "description": "A potential answer for the trivia question.",
    "message": "Greece"
  },
  "trivia_medium_044": {
    "description": "A trivia question.",
    "message": "Which country is located on the Iberian Peninsula?"
  },
  "trivia_medium_044_answer0": {
    "description": "A potential answer for the trivia question.",
    "message": "Portugal"
  },
  "trivia_medium_044_answer1": {
    "description": "A potential answer for the trivia question.",
    "message": "Bangladesh"
  },
  "trivia_medium_044_answer2": {
    "description": "A potential answer for the trivia question.",
    "message": "Netherlands"
  },
  "trivia_medium_045": {
    "description": "A trivia question.",
    "message": "Which of these countries has the longest coastline?"
  },
  "trivia_medium_045_answer0": {
    "description": "A potential answer for the trivia question.",
    "message": "Thailand"
  },
  "trivia_medium_045_answer1": {
    "description": "A potential answer for the trivia question.",
    "message": "Congo"
  },
  "trivia_medium_045_answer2": {
    "description": "A potential answer for the trivia question.",
    "message": "Qatar"
  },
  "trivia_medium_046": {
    "description": "A trivia question.",
    "message": "Which U.S. state is located west of the Mississippi River?"
  },
  "trivia_medium_046_answer0": {
    "description": "A potential answer for the trivia question.",
    "message": "Colorado"
  },
  "trivia_medium_046_answer1": {
    "description": "A potential answer for the trivia question.",
    "message": "Maryland"
  },
  "trivia_medium_046_answer2": {
    "description": "A potential answer for the trivia question.",
    "message": "Michigan"
  },
  "trivia_medium_047": {
    "description": "A trivia question.",
    "message": "Forests cover approximately 60 percent of which U.S state?"
  },
  "trivia_medium_047_answer0": {
    "description": "A potential answer for the trivia question.",
    "message": "Virginia"
  },
  "trivia_medium_047_answer1": {
    "description": "A potential answer for the trivia question.",
    "message": "Arizona"
  },
  "trivia_medium_047_answer2": {
    "description": "A potential answer for the trivia question.",
    "message": "Nevada"
  },
  "trivia_medium_048": {
    "description": "A trivia question.",
    "message": "Mount McKinley, the highest peak in North America, is located in which U.S. state?"
  },
  "trivia_medium_048_answer0": {
    "description": "A potential answer for the trivia question.",
    "message": "Alaska"
  },
  "trivia_medium_048_answer1": {
    "description": "A potential answer for the trivia question.",
    "message": "Minnesota"
  },
  "trivia_medium_048_answer2": {
    "description": "A potential answer for the trivia question.",
    "message": "Colorado"
  },
  "trivia_medium_049": {
    "description": "A trivia question.",
    "message": "Which of these U.S. states is largest in area?"
  },
  "trivia_medium_049_answer0": {
    "description": "A potential answer for the trivia question.",
    "message": "Montana"
  },
  "trivia_medium_049_answer1": {
    "description": "A potential answer for the trivia question.",
    "message": "Connecticut"
  },
  "trivia_medium_049_answer2": {
    "description": "A potential answer for the trivia question.",
    "message": "South Carolina"
  },
  "trivia_medium_050": {
    "description": "A trivia question.",
    "message": "Mount Rushmore is located near Rapid City in which U.S. state?"
  },
  "trivia_medium_050_answer0": {
    "description": "A potential answer for the trivia question.",
    "message": "South Dakota"
  },
  "trivia_medium_050_answer1": {
    "description": "A potential answer for the trivia question.",
    "message": "Oregon"
  },
  "trivia_medium_050_answer2": {
    "description": "A potential answer for the trivia question.",
    "message": "Florida"
  },
  "trivia_medium_051": {
    "description": "A trivia question.",
    "message": "Which U.S. state shares a border with Canada?"
  },
  "trivia_medium_051_answer0": {
    "description": "A potential answer for the trivia question.",
    "message": "Minnesota"
  },
  "trivia_medium_051_answer1": {
    "description": "A potential answer for the trivia question.",
    "message": "Nebraska"
  },
  "trivia_medium_051_answer2": {
    "description": "A potential answer for the trivia question.",
    "message": "Kentucky"
  },
  "trivia_medium_052": {
    "description": "A trivia question.",
    "message": "Coral reefs are found off the coast of which U.S. state?"
  },
  "trivia_medium_052_answer0": {
    "description": "A potential answer for the trivia question.",
    "message": "Hawaii"
  },
  "trivia_medium_052_answer1": {
    "description": "A potential answer for the trivia question.",
    "message": "Connecticut"
  },
  "trivia_medium_052_answer2": {
    "description": "A potential answer for the trivia question.",
    "message": "Nevada"
  },
  "trivia_medium_053": {
    "description": "A trivia question.",
    "message": "Hamburg is an important port in which country?"
  },
  "trivia_medium_053_answer0": {
    "description": "A potential answer for the trivia question.",
    "message": "Germany"
  },
  "trivia_medium_053_answer1": {
    "description": "A potential answer for the trivia question.",
    "message": "Croatia"
  },
  "trivia_medium_053_answer2": {
    "description": "A potential answer for the trivia question.",
    "message": "Belgium"
  },
  "trivia_medium_054": {
    "description": "A trivia question.",
    "message": "Which country experiences the most volcanic activity?"
  },
  "trivia_medium_054_answer0": {
    "description": "A potential answer for the trivia question.",
    "message": "Iceland"
  },
  "trivia_medium_054_answer1": {
    "description": "A potential answer for the trivia question.",
    "message": "United Kingdom"
  },
  "trivia_medium_054_answer2": {
    "description": "A potential answer for the trivia question.",
    "message": "Poland"
  },
  "trivia_medium_055": {
    "description": "A trivia question.",
    "message": "Which country lies primarily on the Asia Minor peninsula?"
  },
  "trivia_medium_055_answer0": {
    "description": "A potential answer for the trivia question.",
    "message": "Turkey"
  },
  "trivia_medium_055_answer1": {
    "description": "A potential answer for the trivia question.",
    "message": "Myanmar"
  },
  "trivia_medium_055_answer2": {
    "description": "A potential answer for the trivia question.",
    "message": "Estonia"
  },
  "trivia_medium_056": {
    "description": "A trivia question.",
    "message": "The Dead Sea forms part of the border between Israel and which other country?"
  },
  "trivia_medium_056_answer0": {
    "description": "A potential answer for the trivia question.",
    "message": "Jordan"
  },
  "trivia_medium_056_answer1": {
    "description": "A potential answer for the trivia question.",
    "message": "Iran"
  },
  "trivia_medium_056_answer2": {
    "description": "A potential answer for the trivia question.",
    "message": "Japan"
  },
  "trivia_medium_057": {
    "description": "A trivia question.",
    "message": "Serengeti National Park is located east of Lake Victoria in which country?"
  },
  "trivia_medium_057_answer0": {
    "description": "A potential answer for the trivia question.",
    "message": "Tanzania"
  },
  "trivia_medium_057_answer1": {
    "description": "A potential answer for the trivia question.",
    "message": "Yemen"
  },
  "trivia_medium_057_answer2": {
    "description": "A potential answer for the trivia question.",
    "message": "Nigeria"
  },
  "trivia_medium_058": {
    "description": "A trivia question.",
    "message": "Which country borders the Caribbean Sea and is a major exporter of oil?"
  },
  "trivia_medium_058_answer0": {
    "description": "A potential answer for the trivia question.",
    "message": "Venezuela"
  },
  "trivia_medium_058_answer1": {
    "description": "A potential answer for the trivia question.",
    "message": "Chile"
  },
  "trivia_medium_058_answer2": {
    "description": "A potential answer for the trivia question.",
    "message": "Paraguay"
  },
  "trivia_medium_059": {
    "description": "A trivia question.",
    "message": "Which landlocked country lies just south of the Equator?"
  },
  "trivia_medium_059_answer0": {
    "description": "A potential answer for the trivia question.",
    "message": "Burundi"
  },
  "trivia_medium_059_answer1": {
    "description": "A potential answer for the trivia question.",
    "message": "Djibouti"
  },
  "trivia_medium_059_answer2": {
    "description": "A potential answer for the trivia question.",
    "message": "Tunisia"
  },
  "trivia_medium_060": {
    "description": "A trivia question.",
    "message": "The Tyrrhenian Sea borders which Mediterranean country?"
  },
  "trivia_medium_060_answer0": {
    "description": "A potential answer for the trivia question.",
    "message": "Italy"
  },
  "trivia_medium_060_answer1": {
    "description": "A potential answer for the trivia question.",
    "message": "Israel"
  },
  "trivia_medium_060_answer2": {
    "description": "A potential answer for the trivia question.",
    "message": "Senegal"
  },
  "trivia_medium_061": {
    "description": "A trivia question.",
    "message": "Yekaterinburg lies on the eastern slopes of the Ural Mountains in which country?"
  },
  "trivia_medium_061_answer0": {
    "description": "A potential answer for the trivia question.",
    "message": "Russia"
  },
  "trivia_medium_061_answer1": {
    "description": "A potential answer for the trivia question.",
    "message": "Lithuania"
  },
  "trivia_medium_061_answer2": {
    "description": "A potential answer for the trivia question.",
    "message": "Belgium"
  },
  "trivia_medium_062": {
    "description": "A trivia question.",
    "message": "Which island country lies southeast of Australia and is a leading producer of wool?"
  },
  "trivia_medium_062_answer0": {
    "description": "A potential answer for the trivia question.",
    "message": "New Zealand"
  },
  "trivia_medium_062_answer1": {
    "description": "A potential answer for the trivia question.",
    "message": "Philippines"
  },
  "trivia_medium_062_answer2": {
    "description": "A potential answer for the trivia question.",
    "message": "Vietnam"
  },
  "trivia_medium_063": {
    "description": "A trivia question.",
    "message": "Mumbai is a major port city in which country?"
  },
  "trivia_medium_063_answer0": {
    "description": "A potential answer for the trivia question.",
    "message": "India"
  },
  "trivia_medium_063_answer1": {
    "description": "A potential answer for the trivia question.",
    "message": "Switzerland"
  },
  "trivia_medium_063_answer2": {
    "description": "A potential answer for the trivia question.",
    "message": "Bhutan"
  },
  "trivia_medium_064": {
    "description": "A trivia question.",
    "message": "The city of Incheon is located on the Yellow Sea in which country?"
  },
  "trivia_medium_064_answer0": {
    "description": "A potential answer for the trivia question.",
    "message": "South Korea"
  },
  "trivia_medium_064_answer1": {
    "description": "A potential answer for the trivia question.",
    "message": "Thailand"
  },
  "trivia_medium_064_answer2": {
    "description": "A potential answer for the trivia question.",
    "message": "Mongolia"
  },
  "trivia_medium_065": {
    "description": "A trivia question.",
    "message": "Which small country is located on the western border of Austria?"
  },
  "trivia_medium_065_answer0": {
    "description": "A potential answer for the trivia question.",
    "message": "Liechtenstein"
  },
  "trivia_medium_065_answer1": {
    "description": "A potential answer for the trivia question.",
    "message": "Syria"
  },
  "trivia_medium_065_answer2": {
    "description": "A potential answer for the trivia question.",
    "message": "Moldova"
  },
  "trivia_medium_066": {
    "description": "A trivia question.",
    "message": "Victoria and New South Wales are two states in which country?"
  },
  "trivia_medium_066_answer0": {
    "description": "A potential answer for the trivia question.",
    "message": "Australia"
  },
  "trivia_medium_066_answer1": {
    "description": "A potential answer for the trivia question.",
    "message": "United States"
  },
  "trivia_medium_066_answer2": {
    "description": "A potential answer for the trivia question.",
    "message": "Canada"
  },
  "trivia_medium_067": {
    "description": "A trivia question.",
    "message": "Which country on the island of Borneo borders the small country of Brunei?"
  },
  "trivia_medium_067_answer0": {
    "description": "A potential answer for the trivia question.",
    "message": "Malaysia"
  },
  "trivia_medium_067_answer1": {
    "description": "A potential answer for the trivia question.",
    "message": "Iran"
  },
  "trivia_medium_067_answer2": {
    "description": "A potential answer for the trivia question.",
    "message": "Ukraine"
  },
  "trivia_medium_068": {
    "description": "A trivia question.",
    "message": "The Julian Alps lie on the border between Italy and which other country?"
  },
  "trivia_medium_068_answer0": {
    "description": "A potential answer for the trivia question.",
    "message": "Slovenia"
  },
  "trivia_medium_068_answer1": {
    "description": "A potential answer for the trivia question.",
    "message": "Nepal"
  },
  "trivia_medium_068_answer2": {
    "description": "A potential answer for the trivia question.",
    "message": "Tajikistan"
  },
  "trivia_medium_069": {
    "description": "A trivia question.",
    "message": "A region formerly known as Manchuria is located in the northeastern part of which country?"
  },
  "trivia_medium_069_answer0": {
    "description": "A potential answer for the trivia question.",
    "message": "China"
  },
  "trivia_medium_069_answer1": {
    "description": "A potential answer for the trivia question.",
    "message": "Belarus"
  },
  "trivia_medium_069_answer2": {
    "description": "A potential answer for the trivia question.",
    "message": "Afghanistan"
  },
  "trivia_medium_070": {
    "description": "A trivia question.",
    "message": "Which country borders El Salvador?"
  },
  "trivia_medium_070_answer0": {
    "description": "A potential answer for the trivia question.",
    "message": "Honduras"
  },
  "trivia_medium_070_answer1": {
    "description": "A potential answer for the trivia question.",
    "message": "Panama"
  },
  "trivia_medium_070_answer2": {
    "description": "A potential answer for the trivia question.",
    "message": "Dominican Republic"
  },
  "trivia_medium_071": {
    "description": "A trivia question.",
    "message": "Which country is located in the Caucasus Mountains?"
  },
  "trivia_medium_071_answer0": {
    "description": "A potential answer for the trivia question.",
    "message": "Georgia"
  },
  "trivia_medium_071_answer1": {
    "description": "A potential answer for the trivia question.",
    "message": "Hungary"
  },
  "trivia_medium_071_answer2": {
    "description": "A potential answer for the trivia question.",
    "message": "Andorra"
  },
  "trivia_medium_072": {
    "description": "A trivia question.",
    "message": "The Sunda Strait separates two islands in which Asian country?"
  },
  "trivia_medium_072_answer0": {
    "description": "A potential answer for the trivia question.",
    "message": "Indonesia"
  },
  "trivia_medium_072_answer1": {
    "description": "A potential answer for the trivia question.",
    "message": "New Zealand"
  },
  "trivia_medium_072_answer2": {
    "description": "A potential answer for the trivia question.",
    "message": "Laos"
  },
  "trivia_medium_073": {
    "description": "A trivia question.",
    "message": "Glaciated valleys and spectacular cliffs can be seen near the mouth of the Shannon River in which country?"
  },
  "trivia_medium_073_answer0": {
    "description": "A potential answer for the trivia question.",
    "message": "Ireland"
  },
  "trivia_medium_073_answer1": {
    "description": "A potential answer for the trivia question.",
    "message": "France"
  },
  "trivia_medium_073_answer2": {
    "description": "A potential answer for the trivia question.",
    "message": "Uzbekistan"
  },
  "trivia_medium_074": {
    "description": "A trivia question.",
    "message": "The Indus River flows through which South Asian country?"
  },
  "trivia_medium_074_answer0": {
    "description": "A potential answer for the trivia question.",
    "message": "Pakistan"
  },
  "trivia_medium_074_answer1": {
    "description": "A potential answer for the trivia question.",
    "message": "North Korea"
  },
  "trivia_medium_074_answer2": {
    "description": "A potential answer for the trivia question.",
    "message": "Azerbaijan"
  },
  "trivia_medium_075": {
    "description": "A trivia question.",
    "message": "Which country borders the Red Sea?"
  },
  "trivia_medium_075_answer0": {
    "description": "A potential answer for the trivia question.",
    "message": "Eritrea"
  },
  "trivia_medium_075_answer1": {
    "description": "A potential answer for the trivia question.",
    "message": "Ghana"
  },
  "trivia_medium_075_answer2": {
    "description": "A potential answer for the trivia question.",
    "message": "Kenya"
  },
  "trivia_medium_076": {
    "description": "A trivia question.",
    "message": "Zacatecas and Tabasco are states in which country?"
  },
  "trivia_medium_076_answer0": {
    "description": "A potential answer for the trivia question.",
    "message": "Mexico"
  },
  "trivia_medium_076_answer1": {
    "description": "A potential answer for the trivia question.",
    "message": "Belize"
  },
  "trivia_medium_076_answer2": {
    "description": "A potential answer for the trivia question.",
    "message": "Argentina"
  },
  "trivia_medium_077": {
    "description": "A trivia question.",
    "message": "Riyadh, a city with more than 4,000 mosques, is located in which country?"
  },
  "trivia_medium_077_answer0": {
    "description": "A potential answer for the trivia question.",
    "message": "Saudi Arabia"
  },
  "trivia_medium_077_answer1": {
    "description": "A potential answer for the trivia question.",
    "message": "Albania"
  },
  "trivia_medium_077_answer2": {
    "description": "A potential answer for the trivia question.",
    "message": "Syria"
  },
  "trivia_medium_078": {
    "description": "A trivia question.",
    "message": "Which African country is landlocked?"
  },
  "trivia_medium_078_answer0": {
    "description": "A potential answer for the trivia question.",
    "message": "Mali"
  },
  "trivia_medium_078_answer1": {
    "description": "A potential answer for the trivia question.",
    "message": "Mauritania"
  },
  "trivia_medium_078_answer2": {
    "description": "A potential answer for the trivia question.",
    "message": "Egypt"
  },
  "trivia_medium_079": {
    "description": "A trivia question.",
    "message": "Mount Fuji is a sacred site in which country?"
  },
  "trivia_medium_079_answer0": {
    "description": "A potential answer for the trivia question.",
    "message": "Japan"
  },
  "trivia_medium_079_answer1": {
    "description": "A potential answer for the trivia question.",
    "message": "Philippines"
  },
  "trivia_medium_079_answer2": {
    "description": "A potential answer for the trivia question.",
    "message": "Bangladesh"
  },
  "trivia_medium_080": {
    "description": "A trivia question.",
    "message": "Which country of the Greater Antilles uses English as its official language?"
  },
  "trivia_medium_080_answer0": {
    "description": "A potential answer for the trivia question.",
    "message": "Jamaica"
  },
  "trivia_medium_080_answer1": {
    "description": "A potential answer for the trivia question.",
    "message": "Haiti"
  },
  "trivia_medium_080_answer2": {
    "description": "A potential answer for the trivia question.",
    "message": "Cuba"
  },
  "trivia_medium_081": {
    "description": "A trivia question.",
    "message": "What is the official language of Syria, Kuwait, and Algeria?"
  },
  "trivia_medium_081_answer0": {
    "description": "A potential answer for the trivia question.",
    "message": "Arabic"
  },
  "trivia_medium_081_answer1": {
    "description": "A potential answer for the trivia question.",
    "message": "Armenian"
  },
  "trivia_medium_081_answer2": {
    "description": "A potential answer for the trivia question.",
    "message": "German"
  },
  "trivia_medium_082": {
    "description": "A trivia question.",
    "message": "Mozart operas are often performed during the annual Salzburg Festival held in which mountainous European country?"
  },
  "trivia_medium_082_answer0": {
    "description": "A potential answer for the trivia question.",
    "message": "Austria"
  },
  "trivia_medium_082_answer1": {
    "description": "A potential answer for the trivia question.",
    "message": "Hungary"
  },
  "trivia_medium_082_answer2": {
    "description": "A potential answer for the trivia question.",
    "message": "Romania"
  },
  "trivia_medium_083": {
    "description": "A trivia question.",
    "message": "The Valley of the Whales, a desert filled with fossilized remains of prehistoric whales, is located in which country north of Sudan?"
  },
  "trivia_medium_083_answer0": {
    "description": "A potential answer for the trivia question.",
    "message": "Egypt"
  },
  "trivia_medium_083_answer1": {
    "description": "A potential answer for the trivia question.",
    "message": "Nigeria"
  },
  "trivia_medium_083_answer2": {
    "description": "A potential answer for the trivia question.",
    "message": "Zambia"
  },
  "trivia_medium_084": {
    "description": "A trivia question.",
    "message": "Rotterdam lies on a delta near the North Sea in which European country?"
  },
  "trivia_medium_084_answer0": {
    "description": "A potential answer for the trivia question.",
    "message": "Netherlands"
  },
  "trivia_medium_084_answer1": {
    "description": "A potential answer for the trivia question.",
    "message": "Sweden"
  },
  "trivia_medium_084_answer2": {
    "description": "A potential answer for the trivia question.",
    "message": "Greece"
  },
  "trivia_medium_085": {
    "description": "A trivia question.",
    "message": "The Brahmaputra River, which flows into a large delta near the Bay of Bengal, has its source in which major mountain system?"
  },
  "trivia_medium_085_answer0": {
    "description": "A potential answer for the trivia question.",
    "message": "Himalayas"
  },
  "trivia_medium_085_answer1": {
    "description": "A potential answer for the trivia question.",
    "message": "Urals"
  },
  "trivia_medium_085_answer2": {
    "description": "A potential answer for the trivia question.",
    "message": "Alps"
  },
  "trivia_medium_086": {
    "description": "A trivia question.",
    "message": "Farsi, also known as Persian, is the official language of which Islamic country?"
  },
  "trivia_medium_086_answer0": {
    "description": "A potential answer for the trivia question.",
    "message": "Iran"
  },
  "trivia_medium_086_answer1": {
    "description": "A potential answer for the trivia question.",
    "message": "Kuwait"
  },
  "trivia_medium_086_answer2": {
    "description": "A potential answer for the trivia question.",
    "message": "Libya"
  },
  "trivia_medium_087": {
    "description": "A trivia question.",
    "message": "People watch matadors perform at bullfights in Seville, a city in which European country?"
  },
  "trivia_medium_087_answer0": {
    "description": "A potential answer for the trivia question.",
    "message": "Spain"
  },
  "trivia_medium_087_answer1": {
    "description": "A potential answer for the trivia question.",
    "message": "Germany"
  },
  "trivia_medium_087_answer2": {
    "description": "A potential answer for the trivia question.",
    "message": "Macedonia"
  },
  "trivia_medium_088": {
    "description": "A trivia question.",
    "message": "The city of Istanbul, considered a meeting place of Eastern and Western cultures, is located in which country?"
  },
  "trivia_medium_088_answer0": {
    "description": "A potential answer for the trivia question.",
    "message": "Turkey"
  },
  "trivia_medium_088_answer1": {
    "description": "A potential answer for the trivia question.",
    "message": "Slovakia"
  },
  "trivia_medium_088_answer2": {
    "description": "A potential answer for the trivia question.",
    "message": "Oman"
  },
  "trivia_medium_089": {
    "description": "A trivia question.",
    "message": "The Maya city of Cop\u00e1n is a popular tourist attraction in which country that borders El Salvador and Nicaragua?"
  },
  "trivia_medium_089_answer0": {
    "description": "A potential answer for the trivia question.",
    "message": "Honduras"
  },
  "trivia_medium_089_answer1": {
    "description": "A potential answer for the trivia question.",
    "message": "Chile"
  },
  "trivia_medium_089_answer2": {
    "description": "A potential answer for the trivia question.",
    "message": "Canada"
  },
  "trivia_medium_090": {
    "description": "A trivia question.",
    "message": "Timbuktu, a center of caravan trade for almost a thousand years, is located north of the Niger River in which landlocked country?"
  },
  "trivia_medium_090_answer0": {
    "description": "A potential answer for the trivia question.",
    "message": "Mali"
  },
  "trivia_medium_090_answer1": {
    "description": "A potential answer for the trivia question.",
    "message": "Uganda"
  },
  "trivia_medium_090_answer2": {
    "description": "A potential answer for the trivia question.",
    "message": "Namibia"
  },
  "trivia_medium_091": {
    "description": "A trivia question.",
    "message": "Which landlocked South American country is bordered by both Chile and Brazil?"
  },
  "trivia_medium_091_answer0": {
    "description": "A potential answer for the trivia question.",
    "message": "Bolivia"
  },
  "trivia_medium_091_answer1": {
    "description": "A potential answer for the trivia question.",
    "message": "Colombia"
  },
  "trivia_medium_091_answer2": {
    "description": "A potential answer for the trivia question.",
    "message": "Guyana"
  },
  "trivia_medium_092": {
    "description": "A trivia question.",
    "message": "The city of Bel\u00e9m is located at the southern mouth of the Amazon River in which country?"
  },
  "trivia_medium_092_answer0": {
    "description": "A potential answer for the trivia question.",
    "message": "Brazil"
  },
  "trivia_medium_092_answer1": {
    "description": "A potential answer for the trivia question.",
    "message": "Costa Rica"
  },
  "trivia_medium_092_answer2": {
    "description": "A potential answer for the trivia question.",
    "message": "Suriname"
  },
  "trivia_medium_093": {
    "description": "A trivia question.",
    "message": "Which river forms much of the northern border of Bulgaria?"
  },
  "trivia_medium_093_answer0": {
    "description": "A potential answer for the trivia question.",
    "message": "Danube River"
  },
  "trivia_medium_093_answer1": {
    "description": "A potential answer for the trivia question.",
    "message": "Ob River"
  },
  "trivia_medium_093_answer2": {
    "description": "A potential answer for the trivia question.",
    "message": "Mekong River"
  },
  "trivia_medium_094": {
    "description": "A trivia question.",
    "message": "The Sayan Mountains are located near Lake Baikal in which Asian country?"
  },
  "trivia_medium_094_answer0": {
    "description": "A potential answer for the trivia question.",
    "message": "Russia"
  },
  "trivia_medium_094_answer1": {
    "description": "A potential answer for the trivia question.",
    "message": "India"
  },
  "trivia_medium_094_answer2": {
    "description": "A potential answer for the trivia question.",
    "message": "Kyrgyzstan"
  },
  "trivia_medium_095": {
    "description": "A trivia question.",
    "message": "Lake Nipigon is the largest lake in which Canadian province?"
  },
  "trivia_medium_095_answer0": {
    "description": "A potential answer for the trivia question.",
    "message": "Ontario"
  },
  "trivia_medium_095_answer1": {
    "description": "A potential answer for the trivia question.",
    "message": "Alberta"
  },
  "trivia_medium_095_answer2": {
    "description": "A potential answer for the trivia question.",
    "message": "British Columbia"
  },
  "trivia_medium_096": {
    "description": "A trivia question.",
    "message": "The Balearic Sea and Ionian Sea are both part of what larger sea?"
  },
  "trivia_medium_096_answer0": {
    "description": "A potential answer for the trivia question.",
    "message": "Mediterranean Sea"
  },
  "trivia_medium_096_answer1": {
    "description": "A potential answer for the trivia question.",
    "message": "Baltic Sea"
  },
  "trivia_medium_096_answer2": {
    "description": "A potential answer for the trivia question.",
    "message": "Caribbean Sea"
  },
  "trivia_medium_097": {
    "description": "A trivia question.",
    "message": "Lake Turkana and Lake Natron are examples of rift valley lakes located on which continent?"
  },
  "trivia_medium_097_answer0": {
    "description": "A potential answer for the trivia question.",
    "message": "Africa"
  },
  "trivia_medium_097_answer1": {
    "description": "A potential answer for the trivia question.",
    "message": "South America"
  },
  "trivia_medium_097_answer2": {
    "description": "A potential answer for the trivia question.",
    "message": "Europe"
  },
  "trivia_medium_098": {
    "description": "A trivia question.",
    "message": "The Puerto Rico Trench is the deepest point in what ocean?"
  },
  "trivia_medium_098_answer0": {
    "description": "A potential answer for the trivia question.",
    "message": "Atlantic Ocean"
  },
  "trivia_medium_098_answer1": {
    "description": "A potential answer for the trivia question.",
    "message": "Arctic Ocean"
  },
  "trivia_medium_098_answer2": {
    "description": "A potential answer for the trivia question.",
    "message": "Pacific Ocean"
  },
  "trivia_medium_099": {
    "description": "A trivia question.",
    "message": "The laughing kookaburra bird is native to the eucalyptus forests in the eastern part of which continent?"
  },
  "trivia_medium_099_answer0": {
    "description": "A potential answer for the trivia question.",
    "message": "Australia"
  },
  "trivia_medium_099_answer1": {
    "description": "A potential answer for the trivia question.",
    "message": "Africa"
  },
  "trivia_medium_099_answer2": {
    "description": "A potential answer for the trivia question.",
    "message": "South America"
  },
  "trivia_medium_100": {
    "description": "A trivia question.",
    "message": "The Hague, home to the International Court of Justice, is a city on the west coast of which European country?"
  },
  "trivia_medium_100_answer0": {
    "description": "A potential answer for the trivia question.",
    "message": "Netherlands"
  },
  "trivia_medium_100_answer1": {
    "description": "A potential answer for the trivia question.",
    "message": "Finland"
  },
  "trivia_medium_100_answer2": {
    "description": "A potential answer for the trivia question.",
    "message": "Bulgaria"
  },
  "trivia_ngb_promo": {
    "description": "A legend below the National Geographic Bee to for trivia content attribution.",
    "message": "Content by the National Geographic Bee"
  },
  "tw_country_name": {
    "description": "Name of a country. This appears as a label in a geography game.",
    "message": "Taiwan"
  },
  "twitter": {
    "description": "A link to Twitter",
    "message": "Twitter"
  },
  "tz_country_name": {
    "description": "Name of a country. This appears as a label in a geography game.",
    "message": "Tanzania"
  },
  "ug_country_name": {
    "description": "Name of a country. This appears as a label in a geography game.",
    "message": "Uganda"
  },
  "uk_country_name": {
    "description": "Name of a country. This appears as a label in a game that teaches children about holiday traditions from around the world.",
    "message": "United Kingdom"
  },
  "uk_tradition": {
    "description": "Describes a local holiday tradition. Restrict to 300 characters.",
    "message": "In the United Kingdom, merrymakers of all ages enjoy Christmas crackers on the table at dinner. Crackers are tubes wrapped in colorful paper, with pull tabs on each end. When you pull the tabs, the tube bursts with a loud snap! Inside are paper hats, toys and candy to enjoy during Christmas night."
  },
  "upgrade-warning": {
    "description": "An error message. Error appears as the sole text on an HTML page.",
    "raw": "Oops! Santa Tracker isn't supported in this version of your browser. To access Santa Tracker, download a modern browser. For more information visit <ph name=\"BEGIN_LINK\"><ex>&lt;a href=\"link\"&gt;</ex>&lt;a href=\"https://whatbrowser.org\"&gt;</ph>whatbrowser.org<ph name=\"END_LINK\"><ex>&lt;/a&gt;</ex>&lt;/a&gt;</ph>."
  },
  "us_country_name": {
    "description": "Name of a country. This appears as a label in a game that teaches children about holiday traditions from around the world.",
    "message": "United States"
  },
  "us_tradition": {
    "description": "Describes a local holiday tradition. Restrict to 300 characters.",
    "message": "In the United States, stockings are hung on Christmas Eve. The legend goes that St Nicholas heard of a family in need. To surprise them, he climbed down their chimney and placed precious bags of gold in hanging stockings. From this point, St Nicholas was known as Santa Claus, giver of gifts."
  },
  "uy_country_name": {
    "description": "Name of a country. This appears as a label in a geography game.",
    "message": "Uruguay"
  },
  "uz_country_name": {
    "description": "Name of a country. This appears as a label in a geography game.",
    "message": "Uzbekistan"
  },
  "ve_country_name": {
    "description": "Name of a country. This appears as a label in a geography game.",
    "message": "Venezuela"
  },
  "village_comeback": {
    "description": "Callout to ask users to come back later",
    "message": "Come back on the 24th and help us track Santa all night!"
  },
  "village_explore": {
    "description": "The intro blurb for Santa's Village, can be medium-sized",
    "message": "Explore, play and learn with Santa's elves all December long"
  },
  "village_get_the_app": {
    "description": "Menu item indicating that a user should get the Santa Android app from the Google Play Store.",
    "message": "Get the Santa Tracker App for Android"
  },
  "village_more": {
    "description": "Menu item to find more ways to learn, play, explore etc about Santa.",
    "message": "More Ways to Explore"
  },
  "village_santa_a2hs": {
    "description": "Menu item that allows users to add the Santa Tracker site as an app icon to the home screen of a mobile device.",
    "message": "Add to Home Screen"
  },
  "village_santa_a2hs_chromeos": {
    "description": "Menu item for adding Santa Tracker to the shelf of a Chrome OS device.",
    "message": "Add to Shelf"
  },
  "village_santa_a2hs_desktop": {
    "description": "Menu item for adding Santa Tracker to the desktop, as an application on a user's computer.",
    "message": "Add to Desktop"
  },
  "village_santa_cardboard": {
    "description": "Menu item for finding Santa as part of an app which supports Google Cardboard (Google's Virtual Reality experience). Don't translate 'Cardboard'.",
    "message": "Santa on Cardboard"
  },
  "village_santa_cast": {
    "description": "Menu item for finding Santa on the Google Cast platform. Don't translate 'Google Cast'.",
    "message": "Santa on Google Cast"
  },
  "village_santa_crx": {
    "description": "Menu item for adding Santa as a Google Chrome extension. Don't translate \"Chrome\".",
    "message": "Add the Santa Chrome Extension"
  },
  "village_takesoff": {
    "description": "Message describing when Santa Takes off, will be followed by a countdown",
    "message": "Santa takes off in"
  },
  "vn_country_name": {
    "description": "Name of a country. This appears as a label in a geography game.",
    "message": "Vietnam"
  },
  "watch": {
    "description": "Button text. 15char limit. A label on an activity that will show the user a video.",
    "message": "Watch"
  },
  "ye_country_name": {
    "description": "Name of a country. This appears as a label in a geography game.",
    "message": "Yemen"
  },
  "yourbest": {
    "description": "A label placed next to a user's previous best score in a game, so they know what score to beat.",
    "message": "Best Score"
  },
  "zh-CN_language_name": {
    "description": "Localised name of a language. Appears in a translation drop down.",
    "message": "Chinese (simplified)"
  },
  "zh-TW_language_name": {
    "description": "Localised name of a language. Appears in a translation drop down.",
    "message": "Chinese (traditional)"
  },
  "zm_country_name": {
    "description": "Name of a country. This appears as a label in a geography game.",
    "message": "Zambia"
  },
  "zw_country_name": {
    "description": "Name of a country. This appears as a label in a geography game.",
    "message": "Zimbabwe"
  },
  "wrapbattle_combo": {
    "description": "A message to show when the player has successfully completed a combo",
    "message": "Sweet Combo"
  },
  "wrapbattle_feedback_miss": {
    "description": "A message to show when the player has missed a key",
    "message": "Miss"
  },
  "wrapbattle_feedback_okay": {
    "description": "A message to show when the player has barely hit the key",
    "message": "Okay"
  },
  "wrapbattle_feedback_good": {
    "description": "A message to show when the player has hit the key pretty accurately",
    "message": "Good"
  },
  "wrapbattle_feedback_perfect": {
    "description": "A message to show when the player has hit the key perfectly",
    "message": "Perfect"
  }
}<|MERGE_RESOLUTION|>--- conflicted
+++ resolved
@@ -1432,101 +1432,6 @@
     "message": "Paraguay"
   },
   "quickdraw-splashview-title": {
-<<<<<<< HEAD
-    "description": "Title on the splash screen.",
-		"message": "Help Tensor practice his image recognition!"
-  },
-  "quickdraw-splashview-description": {
-    "description": "Description on splash screen",
-    "message": "Tensor is Santa’s Machine Learning bot that helps him quickly decipher the letters he receives from children all over the world. To help Tensor practice, draw a picture of each holiday word on the screen and he’ll tell you what he sees. The more you draw, the smarter Tensor will get, so let’s help Santa be more efficient than ever this holiday season!"
-  },
-	"quickdraw-splashview-button": {
-    "description": "Label for the button to click to start a game",
-		"message": "Start"
-	},
-	"quickdraw-helping-elf": {
-    "description": "Action/order/verb. Text that appears in the elf slate.",
-		"message": "Draw"
-	},
-	"quickdraw-slate": {
-    "description": "Action/order/verb. Text that appears above the word to draw.",
-		"message": "Draw"
-	},
-	"quickdraw-newround-button": {
-    "description": "Label for the button to click to start a game round",
-		"message": "Start"
-	},
-	"quickdraw-timesup-button": {
-    "description": "Label for the button to restart a game.",
-		"message": "Play again!"
-  },
-  "quickdraw-timesup-title-noguess": {
-    "description": "Interjection on end of game screen. When AI didn't recognize any drawing.",
-		"message": "Oops!"
-  },
-  "quickdraw-timesup-subline-noguess": {
-    "description": "",
-		"message": "Tensor didn’t recognized any of your drawings."
-  },
-  "quickdraw-timesup-title-guess": {
-    "description": "Interjection on end of game screen. When AI recognized at least one of player's drawings.",
-		"message": "Well done!"
-  },
-  "quickdraw-timesup-subline-guess": {
-    "description": "",
-		"message": "Tensor recognized {{roundsRecognized}} of your drawings."
-  },
-  "quickdraw-round-no-new-guess": {
-    "description": "",
-		"message": "I’m not sure what that is."
-  },
-  "quickdraw-round-sorry": {
-    "description": "When the AI coudn't guess the drawing and is sorry about it",
-		"message": "Sorry"
-  },
-  "quickdraw-round-timesup": {
-    "description": "When the timer run out of time and AI didn't guess the drawing",
-		"message": "I couldn’t guess it"
-  },
-  "quickdraw-machine-see": {
-    "description": "'I see' is followed by a list of guesses",
-		"message": "I see"
-  },
-  "quickdraw-machine-or": {
-    "description": "This separates different guesses in a list of guesses",
-		"message": "or"
-  },
-  "quickdraw-machine-know": {
-    "description": "When the AI finally guessed what the drawing is. Followed by the guess.",
-    "message": "Oh I know, this is"
-  },
-  "quickdraw-rounddetails-back-button": {
-    "description": "Label of back button",
-    "message": "Back"
-  },
-  "quickdraw-rounddetails-title": {
-    "description": "",
-    "message": "You were asked to draw {{word}}"
-  },
-  "quickdraw-rounddetails-santa-version": {
-    "description": "",
-    "message": "This is Santa’s version of {{word}}"
-  },
-  "quickdraw-rounddetails-also-look": {
-    "description": "",
-    "message": "Tensor also thought your drawing looked like these:"
-  },
-  "quickdraw-rounddetails-look-more": {
-    "description": "",
-    "message": "Tensor thought your drawing looked more like these:"
-  },
-  "quickdraw-rounddetails-how-know": {
-    "description": "Ask how the AI did to guess your drawings. Answer is below.",
-    "message": "How does is know what {{word}} look like?"
-  },
-  "quickdraw-rounddetails-it-learned": {
-    "description": "Explains how the AI guessed your drawings. Answers the question above",
-=======
     "description": "Title referring to a robot, named Tensor, that wants to do automated image recognition.",
     "message": "Help Tensor practice his image recognition!"
   },
@@ -1608,7 +1513,6 @@
   },
   "quickdraw-rounddetails-it-learned": {
     "description": "A title that explains how a robot guessed your drawings.",
->>>>>>> 849cc818
     "message": "It learned by looking at these examples drawn by other people."
   },
   "ro_country_name": {
@@ -1804,13 +1708,8 @@
     "message": "Present Drop"
   },
   "scene_quickdraw": {
-<<<<<<< HEAD
-    "description": "Title of a scene/game. Teach Tensor the robot how to draw!",
-    "message": "Speed Sketch"
-=======
     "description": "Title of a scene/game. Draw shapes and try to have Santa's robot guess what you are drawing.",
     "message": "Quick Draw"
->>>>>>> 849cc818
   },
   "scene_racer": {
     "description": "Title of a scene/game. Race Rudolph through the snow, collecting the most presents along the way.",
