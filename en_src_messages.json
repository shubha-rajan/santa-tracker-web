--- conflicted
+++ resolved
@@ -1619,10 +1619,6 @@
     "description": "Title of a scene/game. This lets Santa call your phone number and give a greeting.",
     "message": "Call from Santa"
   },
-  "scene_santascanvas": {
-    "description": "Title of a scene/game. Create your own santa themed art.",
-    "message": "Santa's Canvas"
-  },
   "scene_citylights": {
     "description": "Title of a scene/game. Showcases different Street View scenes, containing holiday lights and decorations, from around the world.",
     "message": "City Lights"
@@ -7034,11 +7030,6 @@
     "message": "More Ways to Explore"
   },
   "village_santa_a2hs": {
-<<<<<<< HEAD
-    "description": "Menu item for adding Santa to the homescreen.",
-    "message": "Add to Home Screen"
-  },
-=======
     "description": "Menu item that allows users to add the Santa Tracker site as an app icon to the home screen of a mobile device.",
     "message": "Add to Home Screen"
   },
@@ -7050,7 +7041,6 @@
     "description": "Menu item for adding Santa Tracker to the desktop, as an application on a user's computer.",
     "message": "Add to Desktop"
   },
->>>>>>> f669b10d
   "village_santa_cardboard": {
     "description": "Menu item for finding Santa as part of an app which supports Google Cardboard (Google's Virtual Reality experience). Don't translate 'Cardboard'.",
     "message": "Santa on Cardboard"
