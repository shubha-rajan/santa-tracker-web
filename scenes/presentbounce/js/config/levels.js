--- conflicted
+++ resolved
@@ -70,43 +70,12 @@
         material: app.config.Materials.conveyorBelt,
         style: app.config.Styles.conveyorBelt,
         relX: 0,
-<<<<<<< HEAD
-        relY: 0,
-        rotation: 10,
-        beltDirection: 1
-      },
-      {
-        material: app.config.Materials.conveyorBelt,
-        style: app.config.Styles.conveyorBelt,
-        relX: 0,
-        relY: 0,
-=======
-        relY: 0.5,
->>>>>>> 9a5b2348
-        rotation: 0,
-        beltDirection: 1
-      }
-    ],
-<<<<<<< HEAD
-    springs: [
-      {
-        material: app.config.Materials.spring,
-        style: app.config.Styles.spring,
-        relX: 0,
-        relY: 0,
-        rotation: 0
-      },
-      {
-        material: app.config.Materials.spring,
-        style: app.config.Styles.spring,
-        relX: 0,
-        relY: 0,
-        rotation: -40
-      }
-    ]
-=======
+        relY: 0.5,
+        rotation: 0,
+        beltDirection: 1
+      }
+    ],
     springs: []
->>>>>>> 9a5b2348
   },
 
   // level 2
