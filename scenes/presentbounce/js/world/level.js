/*
 * Copyright 2015 Google Inc. All rights reserved.
 *
 * Licensed under the Apache License, Version 2.0 (the "License"); you may not
 * use this file except in compliance with the License. You may obtain a copy of
 * the License at
 *
 *     http://www.apache.org/licenses/LICENSE-2.0
 *
 * Unless required by applicable law or agreed to in writing, software
 * distributed under the License is distributed on an "AS IS" BASIS, WITHOUT
 * WARRANTIES OR CONDITIONS OF ANY KIND, either express or implied. See the
 * License for the specific language governing permissions and limitations under
 * the License.
 */
'use strict'

goog.provide('app.world.Level');

goog.require('b2');
goog.require('app.Constants');
goog.require('app.world.Dropper');
goog.require('app.world.Target');
goog.require('app.world.CandyCane');
goog.require('app.world.ConveyorBelt');
goog.require('app.world.Spring');


goog.scope(function() {
  const Constants = app.Constants;
  const Dropper = app.world.Dropper;
  const Target = app.world.Target;
  const CandyCane = app.world.CandyCane;
  const ConveyorBelt = app.world.ConveyorBelt;
  const Spring = app.world.Spring;
  const SnowGlobe = app.world.SnowGlobe;


  /**
   * Level class
   */
  class Level {

    /**
     * @param {!Element} elem A DOM element which wraps the level.
     * @param {!Object} levelData Level configuration
     * @param {!Function} onCompleteCallback Callback function when level is completed
     * @export
     */
    constructor(game, elem, levelData, onCompleteCallback, tutorial, scoreboard) {
      this.game_ = game;
      this.elem = elem;
      this.levelData_ = levelData;
      this.onCompleteCallback = onCompleteCallback;

      this.tutorial = tutorial || null;
      this.scoreboard = scoreboard || null;

      this.userObjects_ = [];
      this.levelObjects_ = [];
      this.world_ = null
      this.ball_ = null;
      this.dropper_ = null;
      this.target_ = null;
      this.isLevelLoaded_ = false;
      this.debug_ = !!location.search.match(/[?&]debug=true/);
      this.hasInteractionStarted = false;

      // TODO make sure the numUsed objects corresponds 
      // to the numTotalObjects
      this.numObjectsAvailable = 0;

      this.buildWorld_();

      // Adding collision detection
      const listener = new b2.ContactListener;
      listener.BeginContact = this.onBeginContact_;
      listener.EndContact = this.onEndContact_;
      listener.PostSolve = this.onPostSolve_;
      listener.PreSolve = this.onPreSolve_;

      this.world_.SetContactListener(listener);

      // bind events
      this.addEventListeners_();

      this.init_();
    }

    /**
<<<<<<< HEAD
     * Adds event listeners on elements
     */
    addEventListeners_() {
      this.elem.on("click", this.onInteraction.bind(this));
    }

    /**
     * Removes event listeners on elements
     */
    removeEventListeners_() {
      this.elem.off("click", this.onInteraction);
=======
     * Callback for when the level is completed.
     * Figures out the score and calls the game that this level is completed.
     */
    onLevelCompleted() {
      let score = 0;
      let currentTime = this.scoreboard.getCountdown();
      const BASE_POINTS = 5;
      const TIME_MODIFIDER = 30;

      // Start with some base points
      score = BASE_POINTS;

      // Points based on speed:
      // the smaller the currentTime, the bigger the score should be
      score += Math.max(TIME_MODIFIDER - currentTime, 0);

      // More points if using less tools
      score += (this.numObjectsAvailable * BASE_POINTS);

      // Calls the game complete callback
      this.onCompleteCallback( Math.round(score) );
>>>>>>> 6f0d45f1
    }

    /**
     * Fired when two fixtures start contacting (aka touching) each other.
     * @param  {[type]} contact [description]
     * @return {[type]}         [description]
     */
    onBeginContact_(contact) {
      const bodyA = contact.GetFixtureA().GetBody();
      const bodyB = contact.GetFixtureB().GetBody();

      if (bodyA && typeof bodyA.collisionCallback === 'function') {
        bodyA.collisionCallback(contact);
      }

      if (bodyB && typeof bodyB.collisionCallback === 'function') {
        bodyB.collisionCallback(contact);
      }
    }

    /**
     * Fired when two fixtures cease contact.
     * @param  {[type]} contact [description]
     * @return {[type]}         [description]
     */
    onEndContact_(contact) {}

    /**
     * Fired before contact is resolved. We have the opportunity to override the contact here.
     * @param  {[type]} contact     [description]
     * @param  {[type]} oldManifold [description]
     * @return {[type]}             [description]
     */
    onPreSolve_(contact, oldManifold) {}

    /**
     * Fired once the contact is resolved. The event also includes the impulse from the contact.
     * @param  {[type]} contact [description]
     * @param  {Array} impulse An array of impulse values for the collision
     */
    onPostSolve_(contact, impulse) {}

    /**
     * Postions the element's container in the screen
     * given the information we know about the canvas.
     * @param  {Object} el The object the be positioned
     */
    positionWrapperElement_(el) {
      el.css({
        position: 'absolute',
        zIndex: 100,
        left: '50%',
        top: '50%',
        margin: '-' + (Constants.CANVAS_HEIGHT / 2) + 'px 0 0 -' + (Constants.CANVAS_WIDTH / 2) + 'px',
        width: Constants.CANVAS_WIDTH + 'px',
        height: Constants.CANVAS_HEIGHT + 'px'
      });
    }

    /**
     * @private
     */
    buildWorld_() {
      this.world_ = new b2.World(
        new b2.Vec2(0, 0), // Now global gravity - apply on Ball instead
        true // allow sleep
      );

      // set dimensions of DOM wrapper
      this.positionWrapperElement_(this.elem);

      if (this.debug_) {
        this.$debugCanvas_ = $('<canvas>')
            .addClass('js-debug-canvas')
            .attr({
                width: Constants.CANVAS_WIDTH,
                height: Constants.CANVAS_HEIGHT
            })
            .appendTo(this.elem);

        const debugDraw = new b2.DebugDraw();
        debugDraw.SetSprite(this.$debugCanvas_[0].getContext("2d"));
        debugDraw.SetDrawScale(Constants.PHYSICS_SCALE);
        debugDraw.SetFillAlpha(0.3);
        debugDraw.SetLineThickness(1);
        debugDraw.SetFlags(b2.DebugDraw.e_shapeBit | b2.DebugDraw.e_jointBit);
        this.world_.SetDebugDraw(debugDraw);
      }
    }

    /**
     * @private
     */
    init_() {
      this.isLevelLoaded_ = true;
      this.buildLevelObjects_();
      this.buildUserObjects_();
    }

    /**
     * @private
     */
    buildLevelObjects_() {
      this.dropper_ = new Dropper(this, this.world_, this.levelData_.dropper);
      this.target_ = new Target(this, this.world_, this.levelData_.target);
      this.levelObjects_.push(this.dropper_);
      this.levelObjects_.push(this.target_);

      for (let itemData of this.levelData_.fixedObjects) {
        const beam = new CandyCane(this, this.world_, itemData);
        this.levelObjects_.push(beam);
      }
    }

    /**
     * @private
     */
    buildUserObjects_() {
      for (let beltData of this.levelData_.conveyorBelts) {
        const belt = new ConveyorBelt(this, this.world_, beltData);
        this.userObjects_.push(belt);
      }
      for (let springData of this.levelData_.springs) {
        const spring = new Spring(this, this.world_, springData);
        this.userObjects_.push(spring);
      }
    }

    /**
     * @public
     */
    dropBall() {
      //debugEl.innerHTML = 'Debug: ball dropped';
      this.destroyBall();


      // create ball - use position from dropper
      const ballData = this.levelData_.ball;
      this.ball_ = new ballData.objectType(this, this.world_, ballData);
    }

    /**
     * @public
     */
    destroyBall() {
      if (this.ball_) {
        this.ball_.destroy();
        this.ball_ = null;
      }
    }

    /**
     * Returns the overall Game scene transform scale
     * @public
     */
    getViewport() {
      // scaled is stored on DOM element in Game class
      return this.game_.getViewport();
    }

    /**
     * @private
     */
    updateFrame_() {
      if (this.ball_) {
        this.ball_.update();
      }
      // loop through fixed level objects
      for (let object of this.levelObjects_) {
        object.update();
      }
      // loop through user placed objects
      for (let object of this.userObjects_) {
        object.update();
      }
    }

    /**
     * @private
     */
    drawFrame_() {
      if (this.ball_) {
        this.ball_.draw();
        if (this.hasBallExitedScreen_()) {
          this.destroyBall();
        }
      }
      // loop through fixed level objects
      for (let object of this.levelObjects_) {
        object.draw();
      }
      // loop through user placed objects
      for (let object of this.userObjects_) {
        object.draw();
      }
    }

    onInteraction() {
      if (!this.hasInteractionStarted) {
        this.hasInteractionStarted = true;
        this.tutorial.off('device-tilt');
        this.tutorial.off('mouse' );
      }
    }

    /**
     * @private
     */
    hasBallExitedScreen_() {
      if (this.ball_) {
        return this.ball_.position().y > this.game_.getViewport().height;
      }
      return false;
    }

    /**
     * Game loop. Should be called every frame using requestAnimationFrame.
     * Updates Box2D state since last frame.
     * @param {number} totalDelta Time since last frame.
     * @public
     */
    onFrame(totalDelta) {
      // Let objects add custom Box2D forces
      this.updateFrame_();

      // update Box2D physics simulation
      // Box2D manual recommends a "fixed time step":
      // "We also don't like the time step to change much. A variable time step
      //  produces variable results, which makes it difficult to debug.
      //  So don't tie the time step to your frame rate (unless you really,
      //  really have to). " (http://www.box2d.org/manual.html)
      this.world_.Step(
        Constants.PHYSICS_TIME_STEP,
        Constants.PHYSICS_VELOCITY_ITERATIONS,
        Constants.PHYSICS_POSITION_ITERATIONS
      );

      // Draw all objects in the DOM
      this.drawFrame_();

      // Clear Box2D forces for next iteration
      this.world_.ClearForces();

      // let Box2D draw it's world using canvas.
      if (this.debug_) {
        this.world_.DrawDebugData();
      }
    }

    /**
     * @public
     */
    onUserInteractionStart() {

      // user not allowed to play while moving stuff
      this.destroyBall();

      for (let object of this.levelObjects_) {
        object.onUserInteractionStart();
      }
      // loop through user placed objects
      for (let object of this.userObjects_) {
        object.onUserInteractionStart();
      }
    }

    /**
     * @public
     */
    onUserInteractionEnd() {
      for (let object of this.levelObjects_) {
        object.onUserInteractionEnd();
      }
      // loop through user placed objects
      for (let object of this.userObjects_) {
        object.onUserInteractionEnd();
      }
    }

    /**
     * Destroy level and all Box2D/DOM resources
     * @public
     */
    destroy() {
      this.isLevelLoaded_ = false;
      this.destroyBall();
      this.removeEventListeners_();

      for (let object of this.levelObjects_) {
        object.destroy();
      }
      // loop through user placed objects
      for (let object of this.userObjects_) {
        object.destroy();
      }
      this.userObjects_.length = 0;
      this.levelObjects_.length = 0;
      this.world_ = null;

      if (this.$debugCanvas_) {
        this.$debugCanvas_.remove();
      }
    }
  }


  app.world.Level = Level;

});<|MERGE_RESOLUTION|>--- conflicted
+++ resolved
@@ -88,7 +88,6 @@
     }
 
     /**
-<<<<<<< HEAD
      * Adds event listeners on elements
      */
     addEventListeners_() {
@@ -100,7 +99,9 @@
      */
     removeEventListeners_() {
       this.elem.off("click", this.onInteraction);
-=======
+    }
+    
+    /**
      * Callback for when the level is completed.
      * Figures out the score and calls the game that this level is completed.
      */
@@ -122,7 +123,6 @@
 
       // Calls the game complete callback
       this.onCompleteCallback( Math.round(score) );
->>>>>>> 6f0d45f1
     }
 
     /**
