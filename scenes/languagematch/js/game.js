--- conflicted
+++ resolved
@@ -33,12 +33,9 @@
    * @private
    */
   init() {
-<<<<<<< HEAD
-    this.initCards();
-=======
     // TODO(jez): Dynamically pick the number of cards to use.
     this.createCards(16);
->>>>>>> e9e9f0d7
+    this.initCards();
     this.initFlipAnimations();
   }
 
@@ -48,7 +45,7 @@
    */
   initCards() {
     const cardElements = Array.from(this.root.getElementsByClassName('card'));
-    if (cardElements.length % 2 != 0) {
+    if ((cardElements.length) % 2 != 0) {
       console.error('Invalid number of cards!');
     }
 
@@ -164,24 +161,12 @@
       const card = this.cards[i];
       const cardElement = cardElements[i];
 
-<<<<<<< HEAD
       if (card.matched) { // Leave the matched cards as is.
         continue;
       }
       
       card.flipped = false;
       cardElement.classList.remove('flipped');
-=======
-  /**
-   * Sets up the color and contents of all the cards.
-   * TODO(jez): Only do this when the card is flipped so people can't easily cheat?
-   * @private
-   */
-  initCardContents() {
-    const cards = Array.from(this.root.getElementsByClassName('card'));
-    if ((cards.length % 2) != 0) {
-      console.error('Invalid number of cards!');
->>>>>>> e9e9f0d7
     }
     this.flippedCards = [];
     // After the cards have finished flipping, reset their state
@@ -285,11 +270,7 @@
 /**
  * Removes a random element from an array.
  * 
-<<<<<<< HEAD
- * @param {Array<T>} arr Array to take from.
-=======
- * @param {!Array<T>} arr Element to take from.
->>>>>>> e9e9f0d7
+ * @param {!Array<T>} arr Array to take from.
  * @returns {T} Element removed from array.
  * @template T
  */
