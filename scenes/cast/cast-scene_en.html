--- conflicted
+++ resolved
@@ -31,11 +31,7 @@
 <template>
   <style include="cast-scene_module"></style>
 
-<<<<<<< HEAD
-  <audio autoplay loop src="[[_srcForAudio(_videoActive)]]"></audio>
-=======
   <audio autoplay loop src="[[_srcForAudio(_videoActive, isAttached)]]"></audio>
->>>>>>> f669b10d
 
   <santa-state remaining-time="{{_remainingTime}}"></santa-state>
 
@@ -45,11 +41,7 @@
 
   <main></main>
 
-<<<<<<< HEAD
-  <div id="cards"></div>
-=======
   <social-cards pause="[[_videoActive]]"></social-cards>
->>>>>>> f669b10d
 
   <santa-video id="video" class$="[[_computeVideoClass(_videoActive)]]"
       active="{{_videoActive}}"></santa-video>
@@ -74,18 +66,6 @@
     properties: {
 
       /**
-<<<<<<< HEAD
-       * The iteration of this display: the number of times the cards have changed.
-       */
-      _iteration: {
-        type: Number,
-        value: 0,
-        observer: '_iterationChanged',
-      },
-
-      /**
-=======
->>>>>>> f669b10d
        * The remaining time until Santa takes off. Bound from `santa-state`.
        */
       _remainingTime: {
@@ -104,21 +84,10 @@
     },
 
     attached: function() {
-<<<<<<< HEAD
-      this._updateInterval = window.setInterval(() => {
-        ++this._iteration;
-      }, 10 * 1000);
-=======
->>>>>>> f669b10d
       this._videoActiveChanged(this._videoActive);  // trigger video play
     },
 
     detached: function() {
-<<<<<<< HEAD
-      window.clearInterval(this._updateInterval);
-      this.$.video.stop();
-=======
->>>>>>> f669b10d
       this.debounce('video', () => {});  // no longer play a video
     },
 
@@ -126,16 +95,10 @@
      * Calculates the audio track to play, or none. Uses the _change_ in the video active property
      * to choose a new audio track.
      */
-<<<<<<< HEAD
-    _srcForAudio: function(videoActive) {
-      if (videoActive) {
-        return '';  // video playing, do nothing
-=======
     _srcForAudio: function(videoActive, isAttached) {
       if (videoActive || !isAttached) {
         // nb. the <audio> tag keeps playing in Chrome sometimes even while detached, reset src
         return '';  // video playing or not attached, do nothing
->>>>>>> f669b10d
       }
       return this.resolveUrl(`../../audio/${randomChoice(AUDIO_TRACKS)}`);
     },
@@ -148,26 +111,7 @@
         // TODO(samthor): Limit to unlocked videos.
         const videoId = randomChoice(Object.values(VIDEOS));
         this.$.video.play(videoId);
-<<<<<<< HEAD
-      }, randomRange(20, 60) * 1000)
-    },
-
-    _iterationChanged: function() {
-      // TODO(samthor): fade/animation
-      const image = new Image();
-      image.src = this.resolveUrl('../newtracker/img/feed/' + randomChoice(FEED_STATIC) + '.png');
-      image.onload = function() {
-        while (this.$.cards.children.length >= 3) {
-          this.$.cards.children[0].remove();
-        }
-        const card = document.createElement('div');
-        card.className = 'card';
-        card.style.backgroundImage = 'url(' + image.src + ')';
-        this.$.cards.appendChild(card);
-      }.bind(this);
-=======
       }, randomRange(30, 60) * 1000)
->>>>>>> f669b10d
     },
 
     _computeVideoClass: function(videoActive) {
