--- conflicted
+++ resolved
@@ -82,21 +82,12 @@
         </div>
         <div id="heroSnowflake"></div>
       </div>
-<<<<<<< HEAD
-      <div class="share_bar big-button_bar center-horiz">
+      <div class="share-bar big-button_bar center-horiz">
         <div class="back small-button" on-tap="hidePostcard"></div>
         <div class="help small-button"></div>
         <div class="big-button-tab">
           <div class="big-button-layer">
             <button id="shareButton" class="share big-button"></button>
-=======
-      <div class="share-bar">
-          <div class="back small-button" on-tap="hidePostcard"></div>
-          <div class="help small-button"></div>
-        <div class="share-tab">
-          <div class="share-layer">
-            <button id="shareButton" class="share"></button>
->>>>>>> 66af21c9
           </div>
         </div>
       </div>
