--- conflicted
+++ resolved
@@ -25,21 +25,26 @@
         height: 100%;
         margin: 0px;
       }
+
       body {
         font-family: sans-serif;
       }
+
       h1 {
         font-weight: normal;
         font-size: 140%;
       }
+
       .blocklyMainBackground {
         stroke-width: 0 !important;
       }
+
       #collaborators {
         float: right;
         width: 30px;
         margin-left: 10px;
       }
+
       #collaborators > img {
         margin-right: 5px;
         height: 30px;
@@ -47,23 +52,29 @@
         width: 30px;
         border-radius: 3px;
       }
+
       #importExport {
         font-family: monospace;
       }
+
       button.primary {
         text-align: left;
       }
+
       /* Sprited icons. */
       .icon21 {
         height: 48px;
         width: 48px;
       }
+
       .next {
         background-position: -42px 0px;
       }
+
       .run {
         background-position: -42px 0px;
       }
+
       .tutorial {
         display: none;
         height: 290px;
@@ -76,6 +87,7 @@
         width: 275px;
         z-index: 100;
       }
+
       .tutorial__image {
         background-image: url(img/tutorial/tutorial.gif);
         background-position: 0 0;
@@ -88,6 +100,7 @@
         width: 275px;
         z-index: 2;
       }
+
       .tutorial::before {
         background: url(img/tutorial/shadow.svg) no-repeat;
         content: "";
@@ -99,6 +112,7 @@
         width: 275px;
         z-index: 1
       }
+
       #footer {
         position: absolute;
         bottom: 0px;
@@ -107,12 +121,14 @@
         background-color: white;
         z-index: -1;
       }
+
       .center-horiz {
         margin-left: auto;
         margin-right: auto;
         left: 0px;
         right: 0px;
       }
+
       #blocklyDiv {
         background-image: url('img/img_codebar.png');
         background-size: contain;
@@ -124,12 +140,14 @@
         bottom: 0px;
         flex: 0 1 339px;
       }
+
       .stacked-divs {
           display: flex;
           flex-direction: column;
           height: 100%;
           width: 100%;
       }
+
       #visualization {
         flex: 1 1 auto;
         display: flex;
@@ -141,100 +159,99 @@
         min-width: 352px;
         max-width: 532px;
         padding: 64px 0;
-<<<<<<< HEAD
-      }
-
-    .scene__play-tab {
-      border-radius: 50%;
-      bottom: 66px;
-      height: 100px;
-      right: 16px;
-      position: absolute;
-      width: 100px;
-
-      @media (min-width: 661px) {
-        bottom: 80px;
-      }
-
-      @media (min-width: 1025px) {
-        bottom: 15px;
-      }
-    }
-
-
-    .scene__play-layer {
-      background-color: white;
-      border-radius: 50%;
-      height: 120px;
-      position: relative;
-      -webkit-transform: translateZ(0);
-      width: 120px;
-      z-index: 1;
-    }
-
-    .scene__play {
-      background: #ab47bc;
-      border-radius: 50%;
-      border: none;
-      box-shadow: 0px 6px #7b1fa2;
-      cursor: pointer;
-      font-size: inherit;
-      height: 90px;
-      margin: 13px;
-      padding: 0;
-      position: relative;
-      width: 96px;
-      transition: box-shadow 100ms, transform 100ms;
-      z-index: 1;
-      pointer-events: auto;
-    }
-
-    .scene__play:before {
-      background-image: url('img/ic_next.png');
-      background-size: cover;
-      content: '';
-      display: block;
-      height: 48px;
-      left: calc(50% - 24px);
-      position: absolute;
-      top: calc(50% - 24px);
-      width: 48px;
-    }
-
-    .scene__play:after {
-      border-radius: 50%;
-      bottom: 0;
-      box-shadow: 3px 8px 0 3px rgba(0, 0, 0, 0.15);
-      content: '';
-      left: 0;
-      position: absolute;
-      right: 0;
-      top: 0;
-      z-index: -1;
-      transition: box-shadow 100ms;
-    }
-
-    .scene__play:focus {
-      outline: 0;
-    }
-
-    .scene__play:active {
-      outline: 0;
-      transform: translate3d(0, 6px, 0);
-      box-shadow: 0px 0px #7b1fa2;
-    }
-
-    .scene__play:active:after {
-      box-shadow: 0 0 0 0 rgba(0, 0, 0, 0.15);
-    }
-
-    .play_bar {
-      width: 1024px;
-      height: 120px;
-      bottom: 0px;
-      position: absolute;
-      pointer-events: none;
-    }
+      }
+
+      .scene__play-tab {
+        border-radius: 50%;
+        bottom: 66px;
+        height: 100px;
+        right: 16px;
+        position: absolute;
+        width: 100px;
+
+        @media (min-width: 661px) {
+          bottom: 80px;
+        }
+
+        @media (min-width: 1025px) {
+          bottom: 15px;
+        }
+      }
+
+      .scene__play-layer {
+        background-color: white;
+        border-radius: 50%;
+        height: 120px;
+        position: relative;
+        -webkit-transform: translateZ(0);
+        width: 120px;
+        z-index: 1;
+      }
+
+      .scene__play {
+        background: #ab47bc;
+        border-radius: 50%;
+        border: none;
+        box-shadow: 0px 6px #7b1fa2;
+        cursor: pointer;
+        font-size: inherit;
+        height: 90px;
+        margin: 13px;
+        padding: 0;
+        position: relative;
+        width: 96px;
+        transition: box-shadow 100ms, transform 100ms;
+        z-index: 1;
+        pointer-events: auto;
+      }
+
+      .scene__play:before {
+        background-image: url('img/ic_next.png');
+        background-size: cover;
+        content: '';
+        display: block;
+        height: 48px;
+        left: calc(50% - 24px);
+        position: absolute;
+        top: calc(50% - 24px);
+        width: 48px;
+      }
+
+      .scene__play:after {
+        border-radius: 50%;
+        bottom: 0;
+        box-shadow: 3px 8px 0 3px rgba(0, 0, 0, 0.15);
+        content: '';
+        left: 0;
+        position: absolute;
+        right: 0;
+        top: 0;
+        z-index: -1;
+        transition: box-shadow 100ms;
+      }
+
+      .scene__play:focus {
+        outline: 0;
+      }
+
+      .scene__play:active {
+        outline: 0;
+        transform: translate3d(0, 6px, 0);
+        box-shadow: 0px 0px #7b1fa2;
+      }
+
+      .scene__play:active:after {
+        box-shadow: 0 0 0 0 rgba(0, 0, 0, 0.15);
+      }
+
+      .play_bar {
+        width: 1024px;
+        height: 120px;
+        bottom: 0px;
+        position: absolute;
+        pointer-events: none;
+      }
+
       .paper {
         background-image: url(img/img_canvas_snowflake.png);
         background-size: 320px;
@@ -254,29 +271,6 @@
         height: 100%;
       }
 
-=======
-      }
-
-      .paper {
-        background-image: url(img/img_canvas_snowflake.png);
-        background-size: 320px;
-        background-position: center;
-        background-repeat: no-repeat;
-        background-color: white;
-        padding: 16px;
-        position: relative;
-        width: 100%;
-        height: 100%;
-        align-self: center;
-        max-height: 532px;
-      }
-
-      #display {
-        width: 100%;
-        height: 100%;
-      }
-
->>>>>>> 6adba9ad
     </style>
   </head>
   <body>
@@ -286,13 +280,10 @@
           <canvas id="scratch" width="500" height="500" hidden></canvas>
           <canvas id="output" width="10" height="10" hidden></canvas>
           <canvas id="display"></canvas>
-<<<<<<< HEAD
           <img id="spinner" style="visibility: hidden;" src="media/loading.gif" height=15 width=15/>
           <button id="runButton" class="primary" title="Draw the snowflake">
             <img src="media/icons/ic_play_circle_filled.png" class="run icon21"/>
           </button>
-=======
->>>>>>> 6adba9ad
         </div>
       </div>
       <div id="blocklyDiv" class="center-horiz"></div>
@@ -300,7 +291,6 @@
     <div class="tutorial">
       <div class="tutorial__image"></div>
     </div>
-<<<<<<< HEAD
     <div class="play_bar center-horiz">
       <div class="scene__play-tab">
         <div class="scene__play-layer">
@@ -310,18 +300,5 @@
     </div>
     <div id="footer" class="center-horiz">
     </div>
-=======
-                <button id="runButton" class="primary" title="Draw the snowflake">
-            <img src="media/icons/ic_play_circle_filled.png" class="run icon21"/>
-          </button>
-          <button id="submitButton" title="Next">
-            <img src="media/icons/ic_navigate_next.png" class="next icon21"/>
-          </button>
-    <div id="footer" class="center-horiz"><img id="spinner" style="visibility: hidden;" src="media/loading.gif" height=15 width=15/>
-
-</div>
-
-
->>>>>>> 6adba9ad
   </body>
 </html>