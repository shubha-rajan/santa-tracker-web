--- conflicted
+++ resolved
@@ -36,10 +36,7 @@
 
       #blocklyDiv {
         height: 40%;
-<<<<<<< HEAD
         min-height: 256px;
-=======
->>>>>>> 0b506ad3
         width: 100%;
       }
 
@@ -108,7 +105,6 @@
       .center {
         margin: auto;
       }
-<<<<<<< HEAD
       .tutorial {
         display:none;height:290px;left:50%;margin-left:-137px;margin-top:-130px;position:fixed;overflow:hidden;top:50%;width:275px;z-index:100
       }
@@ -118,27 +114,15 @@
       .tutorial::before {
         background:url(img/tutorial/shadow.svg) no-repeat;content:"";height:270px;left:0;opacity:0.15;position:absolute;top:20px;width:275px;z-index:1
       }
-=======
->>>>>>> 0b506ad3
     </style>
   </head>
 
   <body>
     <div id="collaborators"></div>
-<<<<<<< HEAD
-
     <!-- Sidebar -->
     <div id="visualization" class="center" style="width: 400px;">
       <canvas id="scratch" width="400" height="400" style="display: none"></canvas>
       <canvas id="display" width="400" height="400"></canvas>
-=======
-
-
-    <!-- Sidebar -->
-    <div id="visualization" class="center" style="width: 300px;">
-      <canvas id="scratch" width="300" height="300" style="display: none"></canvas>
-      <canvas id="display" width="300" height="300"></canvas>
->>>>>>> 0b506ad3
       <img id="spinner" style="visibility: hidden;" src="media/loading.gif" height=15 width=15>
           <button id="runButton" class="primary" title="Run the program you wrote.">
             <img src="media/1x1.gif" class="run icon21"> Run Program
@@ -151,11 +135,8 @@
           </button>
     </div>
     <div id="blocklyDiv" class="center"></div>
-<<<<<<< HEAD
     <div class="tutorial">
       <div class="tutorial__image"></div>
     </div>
-=======
->>>>>>> 0b506ad3
   </body>
 </html>