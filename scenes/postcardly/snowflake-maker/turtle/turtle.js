--- conflicted
+++ resolved
@@ -87,7 +87,6 @@
   var visualization = document.getElementById('visualization');
   var onresize = function(e) {
     var top = visualization.offsetTop;
-<<<<<<< HEAD
     blocklyDiv.style.width = '1000px';//(window.innerWidth - 440) + 'px';
     //calculate the size of the main workspace and figure out where to place the starter blocks
     if (Turtle.workspace) {
@@ -95,11 +94,6 @@
       Turtle.workspace.topBlocks_[0].x = 0;
       Turtle.workspace.topBlocks_[0].y = workspaceHeight/2;
     }
-=======
-    //blocklyDiv.style.top = Math.max(10, top - window.pageYOffset) + 10 + 'px';
-    //blocklyDiv.style.left = rtl ? '10px' : '420px';
-    blocklyDiv.style.width = '1000px';//(window.innerWidth - 440) + 'px';
->>>>>>> 0b506ad3
   };
   window.addEventListener('scroll', function() {
     onresize();
@@ -141,13 +135,9 @@
 
   //TODO(madCode): We could calculate the x and y coordinates here on resize? Not sure it works that way, tbh.
 
-<<<<<<< HEAD
   var workspaceHeight = blocklyDiv.clientHeight; // + 129 + 64;
 
   var defaultXml = '<xml><block type="snowflake_start" deletable="false" movable="false" x="0" y=\"' + workspaceHeight/2 + '\"><next><block type="copy_to_make_snowflake" deletable="false" movable="false"></block></next></block></xml>';
-=======
-  var defaultXml = '<xml><block type="snowflake_start" deletable="false" x="300" y="150"><next><block type="copy_to_make_snowflake" deletable="false" movable="false"></block></next></block></xml>';
->>>>>>> 0b506ad3
   
   BlocklyInterface.loadBlocks(defaultXml, true);
 
