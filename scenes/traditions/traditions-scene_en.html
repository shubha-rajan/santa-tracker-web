--- conflicted
+++ resolved
@@ -135,7 +135,6 @@
 Polymer({
   is: 'traditions-scene',
   behaviors: [window.SantaSceneBehavior],
-<<<<<<< HEAD
 
   properties: {
     traditions: {
@@ -152,24 +151,6 @@
       },
     },
 
-=======
-
-  properties: {
-    traditions: {
-      type: Object,
-    },
-
-    mapsAPIReady: {
-      type: Object,
-      value: function() {
-        return new Promise((resolve) => {
-          // Listen to the `api-load` event from `<santa-maps-api>`.
-          this.addEventListener('api-load', resolve);
-        });
-      },
-    },
-
->>>>>>> f669b10d
   },
 
   nextCountry: function(e) {
@@ -193,17 +174,11 @@
   onPreload: function() {
     this.preloadSounds('traditions_load_sounds', 30);
 
-<<<<<<< HEAD
-    var icons = [].slice.call(this.$['traditions-all'].children).map(function(div) {
-      return 'img/' + div.dataset['id'] + '.png';
-    });
-=======
     // don't need the stamped HTML, the template is fine
     const template = this.constructor.template;
     const all = template.content.getElementById('traditions-all');
     const icons =
         Array.prototype.slice.call(all.children).map((div) => `img/${div.dataset['id']}.png`);
->>>>>>> f669b10d
 
     this.preloadImages([
       'img/pins_small.png',
