/*
 * Copyright 2015 Google Inc. All rights reserved.
 *
 * Licensed under the Apache License, Version 2.0 (the "License"); you may not
 * use this file except in compliance with the License. You may obtain a copy of
 * the License at
 *
 *     http://www.apache.org/licenses/LICENSE-2.0
 *
 * Unless required by applicable law or agreed to in writing, software
 * distributed under the License is distributed on an "AS IS" BASIS, WITHOUT
 * WARRANTIES OR CONDITIONS OF ANY KIND, either express or implied. See the
 * License for the specific language governing permissions and limitations under
 * the License.
 */

'use strict'

goog.provide('app.AnimationPlayer');
goog.require('app.MoveQueue');
goog.require('goog.events.EventTarget');
goog.require('app.Step');

const size = 492;
const fps = 24;
const bpm = 120;
const beatDuration = 1000 / bpm * 60;

let sources = (color) => ({
  [app.Step.IDLE]: {
    'src': `img/steps/${color}/idle.png`,
    'count': 24,
    'duration': 2
  },
  [app.Step.LEFT_ARM]: {
    'src': `img/steps/${color}/point-left.png`,
    'count': 48,
    'duration': 4
  },
  [app.Step.RIGHT_ARM]: {
    'src': `img/steps/${color}/point-right.png`,
    'count': 96,
    'duration': 8
  },
  [app.Step.LEFT_FOOT]: {
    'src': `img/steps/${color}/step-left.png`,
    'count': 96,
    'duration': 8
  },
  [app.Step.RIGHT_FOOT]: {
    'src': `img/steps/${color}/step-right.png`,
    'count': 96,
    'duration': 8
  },
  [app.Step.JUMP]: {
    'src': `img/steps/${color}/jump.png`,
    'count': 48,
    'duration': 4
  },
  [app.Step.SPIN]: {
    'src': `img/steps/${color}/hip-spin.png`,
    'count': 48,
    'duration': 4
  },
  [app.Step.SPLIT]: {
    'src': `img/steps/${color}/split.png`,
    'count': 96,
    'duration': 8
  }
})

class Animation {
  constructor(sprite) {
    this.frame = 0;
    this.frameCount = sprite.count;
    this.duration = (sprite.duration * beatDuration) / sprite.count;
    this.elapsedTime = 0;
    this.paused = true;
  }

  play() {
    this.frame = 0;
    this.paused = false;
  }

  getFrame(number) {
    return {
      x: number * size,
      y: 0,
      width: size,
      height: size
    }
  }

  update(dt) {
    if (this.paused) {
      return this.getFrame(this.frame);
    }

    this.elapsedTime += dt;

    if (this.elapsedTime > this.duration) {
      let framesElapsed = Math.floor(this.elapsedTime / this.duration);

      this.frame += framesElapsed;
      this.frame = this.frame % this.frameCount;

      this.elapsedTime -= framesElapsed * this.duration;
    }

    return this.getFrame(this.frame);
  }
}

class Character {
  constructor(el, color) {
    // Create move queue
    this.queue = new app.MoveQueue(this);

    // Create canvas
    let canvas = document.createElement('canvas');
    canvas.width = canvas.height = size;
    el.appendChild(canvas);

    this.context = canvas.getContext('2d');

    // Load sprite images
    this.sprites = sources(color);

    Object.keys(this.sprites).forEach(key => {
      this.sprites[key].img = new Image();
      this.sprites[key].img.src = this.sprites[key].src;
    });

    this.sprite = this.sprites[app.Step.IDLE];
    this.animation = new Animation(this.sprite);
  }

  update(dt) {
    let frame = this.animation.update(dt);

    this.context.canvas.width = this.context.canvas.width;
    this.context.drawImage(this.sprite.img, frame.x, frame.y, frame.width, frame.height, 0, 0, this.context.canvas.width, this.context.canvas.height);
  }

  play(move) {
    this.sprite = this.sprites[move.step];

    this.animation = new Animation(this.sprite);
    this.animation.play();
  }
}

/**
 * Plays character animations
 *
 * @param {el} container for characters
 * @constructor
 */
app.AnimationPlayer = class extends goog.events.EventTarget {
  constructor(el, scene) {
    super();
    this.scene = scene;

    this.student = new Character(el.querySelector('.scene__characters-student'), 'green');
    this.teacher = new Character(el.querySelector('.scene__characters-teacher'), 'purple');

    this.lastUpdateTime = 0;

    this.update();
  }

  update(timestamp) {
    let dt = timestamp - this.lastUpdateTime;

    this.student.update(dt);
    this.teacher.update(dt);

    this.lastUpdateTime = timestamp;

    window.requestAnimationFrame((t) => this.update(t));
  }

  play(move) {
    let step = move.step;
    let blockId = move.blockId;

    this.student.play(step);
    this.teacher.play(step);

    if (step === app.Step.IDLE) {
      if (this.playing) {
        this.dispatchEvent('finish');
      }

      this.playing = false;
    } else {
      this.playing = true;
      this.dispatchEvent({type: 'step', data: blockId});
    }
  }

  /**
   * Starts a dance routine with the specified player steps.
   *
   * @param {app.DanceLevelResult} result from player to animate.
   */
  start(result) {
    this.playing = true;
<<<<<<< HEAD

    this.student.queue.add(steps);
    this.teacher.queue.add(this.scene.level.steps);
=======
    this.queue.add(result.playerSteps);
>>>>>>> e0aac30e
  }

  onBar(bar) {
    this.student.queue.next();
    this.teacher.queue.next();
  }
};<|MERGE_RESOLUTION|>--- conflicted
+++ resolved
@@ -207,13 +207,9 @@
    */
   start(result) {
     this.playing = true;
-<<<<<<< HEAD
-
-    this.student.queue.add(steps);
+
+    this.student.queue.add(result.playerSteps);
     this.teacher.queue.add(this.scene.level.steps);
-=======
-    this.queue.add(result.playerSteps);
->>>>>>> e0aac30e
   }
 
   onBar(bar) {
