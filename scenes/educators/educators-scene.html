--- conflicted
+++ resolved
@@ -51,11 +51,6 @@
           <template is="dom-repeat" items="[[cards]]" as="card">
             <info-card filter$="[[card.filter]]"
                 image="[[_computeInfoCardImage(card.key)]]"
-<<<<<<< HEAD
-                opens="[[card.opens]]"
-                locked="[[card.locked]]"
-=======
->>>>>>> f669b10d
                 type="[[card.type]]"
                 href="[[urlFor(card.key)]]">
               <div slot="title">[[card.title]]</div>
