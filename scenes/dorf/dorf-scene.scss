$name: 'module-dorf';

@import "../shared/sass/_mixins.scss";

@import "sass/variables";
@import "sass/animations";

##{$name} {
  background: #F5F2E2;
  height: 100%;
  position: relative;
  min-width: 320px;  // force 320px min width, i.e., iPhone 4/5+
  overflow: hidden;

  #drawer {
    .cards {
      border-bottom: 4px solid #eee;
    }

    button#close-sidebar {
      pointer-events: auto;
      border: 0;
      margin: 0;
      padding: 0;
      text-align: center;
      background: transparent;
      cursor: pointer;
      display: block;
      height: 75px;
      line-height: 75px;
      text-align: left;
      font-family: 'Lobster';
      font-size: 30px;
      padding-left: 68px;
      width: 100%;
      color: #ccc;
    }

    .menucard {
      box-sizing: border-box;
      height: 150px;
      background: transparent center right no-repeat;
      background-size: cover;
      padding: 12px 12px 12px 68px;
    }

    a {
      color: white;
      text-decoration: none;
    }

    h2 {
      font-size: 1em;
      letter-spacing: 1px;
      font-weight: 500;
      color: #fff;
      margin: 6px 0;
      line-height: 12px;
      text-transform: uppercase;
    }
    h4 {
      margin: 0;
      padding-top: 0.25em;
      font-size: 2.875em;
      line-height: 1.5em;
      text-shadow: 0 2px 0 rgba(0, 0, 0, 0.25);
    }
  }

  .scroll {
    overflow-y: auto;

    // Force a layer on this scroll element.
    transform: translateZ(0);
    will-change: transform;
  }

  header {
    // NOTE: This is intentionally not position: relative (or absolute, ...)
    // so that we don't create a new z-index heirarchy. Conveniently, the
    // <header> element is always shown at 0,0, so positioning is still easy.
    height: 385px;
    background: #47c6ee;
    background: linear-gradient(to bottom, rgba(61,218,242,1) 0%, rgba(140,232,248,1) 86%, rgba(153,234,249,1) 100%);
    z-index: 1;
    overflow: visible;

    // By default, there's nothing user-interactable here.
    // TODO(samthor): This is unsupported on IE10. So, the effect/text layer
    // that overlaps the village will cause that overlapping area to be
    // unreachable.
    pointer-events: none;

    #header-background {
      z-index: $base-background-z-index;
      height: 665px;
      background-image: url(img/header-bg.svg);
      background-repeat: repeat-x;
      background-position: 50% 100%;
      background-size: 1618px 791px;
      position: absolute;
      width: 100%;
    }

    /** Contains all effects, like snow, the airplane etc. */
    #header-skyeffect {
      z-index: $base-raised-z-index;
      position: absolute;
      width: 100%;
      height: 630px;
      overflow: hidden;

      > * {
        display: inline-block;
        position: absolute;
      }

      .shimmy {
        animation: #{$name}-shimmy 15s infinite ease-in-out;
      }
      .fall {
        opacity: 0;  // this will be overwritten by animation
        animation: #{$name}-fall 35s infinite linear;
      }
      .snow {
        position: absolute;
        width: 16px;
      }
      .snow::before {
        content: "";
        float: left;
        width: 100%;
        padding-top: 100%;
        margin-left: -50%;
        background: white;
        border-radius: 10000px;
      }
      .plane {
        position: absolute;
        top: 32px;
        width: 171px;
        height: 82px;
        margin-left: -(171px/2);
        background: url(img/plane.svg) center no-repeat;
        // this only animates across the screen for <10% of the time
        animation: #{$name}-plane 75s infinite linear;
      }
      .cloud {
        opacity: 0;  // this will be overwritten by animation
        position: absolute;
        width: 113px;
        height: 68px;
        margin-left: -(113px/2);
        background: url(img/cloud-big_2x.png) center no-repeat;
        background-size: contain;
        // this only animates across the screen for <10% of the time
        animation: #{$name}-cloud 25s infinite linear;
      }
      .skydive {
        animation: #{$name}-skydive 40s infinite ease-in;
        margin-left: calc(50% + 120px);

        > span {
          position: absolute;
          background-position: center;
          background-repeat: no-repeat;
          background-size: contain;
          transform: translate(-50%, -50%);  // center span
          animation-duration: inherit;
          animation-iteration-count: infinite;
        }

        .pegman-1 {
          width: 60px;
          height: 60px;
          background-image: url(img/pegman-dive.svg);
          animation-name: #{$name}-skydive-pegman-1;
        }
        .pegman-2 {
          margin-top: -7px;
          width: 112px;
          height: 112px;
          background-image: url(img/pegman-chute.svg);
          animation-name: #{$name}-skydive-pegman-2;
        }
        .pegman-3 {
          margin-left: 61px;
          margin-top: 24px;
          width: 140px;
          height: 140px;
          background-image: url(img/pegman-land.svg);
          animation-name: #{$name}-skydive-pegman-3;
        }
      }
    }

    #header-content {
      z-index: $base-raised-z-index;
      position: absolute;
      width: 100%;
      height: 630px;
      text-shadow: 0 1px 0 rgba(0, 0, 0, 0.25);

      display: flex;
      justify-content: flex-start;
      align-items: center;
      text-align: center;
      flex-direction: column;
      position: relative;

      // TODO(samthor): Give this a layer, as it extends over its neighbour
      // to the south, and Chrome is confused when painting.
      transform: translateZ(0);
      will-change: transform;

      #count-down {
        padding: 45px 0 30px 0;
      }

      // NOTE: This is used for the countdown timer.
      h2 {
        font-size: 12px;
        letter-spacing: 1px;
        font-weight: 500;
        color: #fff;
        margin: 6px 0;
        line-height: 12px;
        text-transform: uppercase;
      }

      h1 {
        margin: 0;
        font-family: 'Lobster', sans-serif;
        will-change: transform;
        font-size: 62px;
        line-height: 50px;
        color: white;
        text-shadow: 0 2px 0 rgba(0, 0, 0, 0.25);
        transform: rotateZ(-3deg);
      }

      p {
        margin: 50px 0 0 0;
        color: #fff;
        text-align: center;
        font-weight: 400;
        font-size: 22px;
        line-height: 26px;
        max-width: 360px;
      }

      /** Make header elements small on mobile */
      @media (max-width: $width-twocol) {
        h1 {
          font-size: 44px;
          line-height: 36px;
        }
        h2 {
          font-size: 10px;
          line-height: 10px;
        }
        p {
          font-size: 16px;
          max-width: 260px;
          margin-top: 36px;
          padding-bottom: 4px;
        }
      }
    }
  }

  /** House data */
  @import "sass/houses";

  /** Village flexbox */
  #village-all {
    z-index: $base-background-z-index;
    position: relative;  // nb. creates a z-index layer for children
    overflow: hidden;
    padding-bottom: 300px;

<<<<<<< HEAD
=======
    // Move the village up by 30px, but give the layer an extra 30px to work
    // with: this gives space for the hover cards.
    margin-top: -60px;
    padding-top: 30px;

    @import "sass/houses";
>>>>>>> b2e035e2
    @import "sass/eastereggs";

    #houses {
      position: relative;
      display: flex;
      flex-flow: wrap;
    }
  }

  .house {
    position: relative;

    /** Common card styling */
    .link {
      color: white;
      text-decoration: none;
      text-align: center;

      .card {
        width: 100%;
        height: 100%;
        position: absolute;
        color: white;

        .image {
          width: 100%;
          height: 100%;
          position: absolute;
          z-index: -1;  // behind text
        }

        .launchdate {
          font-family: 'Lobster', sans-serif;
          font-size: 1.5em;
          line-height: 1.4em;
          padding-top: 0.25em;
          text-shadow: 0 1px 0 rgba(0, 0, 0, 0.5);
        }
        h4 {
          margin: 0;
          padding-top: 0.25em;
          font-family: 'Lobster', sans-serif;
          font-size: 2.875em;
          line-height: 1.5em;
          text-shadow: 0 2px 0 rgba(0, 0, 0, 0.25);
          transform: rotateZ(-3deg);
        }
        h3 {
          margin: 0;
          font-size: 1em;
          line-height: 1.5em;
          text-shadow: 0 1px 0 rgba(0, 0, 0, 0.5);
        }
      }
    }
  }

  #village-footer {
    z-index: $base-background-z-index;
    height: 700px;
    background-image: url(img/footer-bg.svg);
    background-repeat: repeat-x;
    background-position: 50% 0;
    background-size: 1882px 1116px;
    position: relative;
    top: -290px;
    margin-bottom: -290px;

    // TODO(samthor): Give this a layer, as it extends over its neighbour
    // to the north, and Chrome is confused when painting.
    transform: translateZ(0);
    will-change: transform;

    #village-footer-elves {
      background-image: url(img/footer-elves.svg);
      background-repeat: no-repeat;
      background-position: 50% 0;
      background-size: 1790px 700px;
      position: absolute;
      width: 100%;
      height: 100%;
    }
  }

  /** Tablet/desktop specific styles. */
  @media (min-width: $width-tablet) {
    font-size: 16px;

    #village-all {
      #houses {
        align-items: flex-start;
        margin: 0 auto;
        width: $width-desktop;
        height: $height-desktop;
        z-index: 10;
      }

      #ground {
        z-index: 1;
        position: absolute;
        background-image: url(img/ground.svg);
        background-repeat: repeat-x;
        background-size: $ground-size-w $ground-size-h;
        background-position: 50% 0;
        width: 100%;
        height: 100%;
        top: $ground-top + 30px;
      }

      #road {
        position: absolute;
        z-index: 2;
        background-image: url(img/road.svg);
        background-repeat: no-repeat;
        background-position: 50% 0;
        background-size: $road-size-w $road-size-h;
        width: 100%;
        height: 100%;
        top: $road-top + 30px;;
      }

      .house {
        position: relative;
        width: $dim-house;
        height: $dim-house;

        .assets {
          .ice {
            pointer-events: none;
            opacity: 0;
            transition: opacity 0.2s ease-out;
            will-change: none;  // don't create a layer; this only transitions once
          }

          .launchdate {
            pointer-events: none;
            user-select: none;
            position: absolute;
            background: url(img/number-bg.svg) center no-repeat;
            background-size: contain;
            transform: translate(-50%, -50%);
            width: 1.6em;
            height: 1.6em;
            font-family: "Lobster";
            font-size: 2.5em;
            color: white;
            display: flex;
            justify-content: center;
            align-items: center;
          }
        }

        &.iced {
          .assets {
            .building {
              a, h3 {
                display: none;
              }
            }
            .ice {
              opacity: 1;
            }
          }
          h5 {
            display: none;
          }
        }
      }  // .house
    }

    .assets {
      // This is the same size as its parent, but ties in with _houses setting
      // z-index here. This ensures that building/ice is layered correctly with
      // other village things like easter eggs.
      position: absolute;
      width: 100%;
      height: 100%;
    }

    /**
     * Each house's action is basically positioned at its center bottom point,
     * something like its door. The label, e.g. "Play", "Learn" etc is shown
     * just under this point. It provides the base for a touch area.
     */
    .action {
      position: absolute;
      width: 50%;
      height: 50%;  // this extends below the label, .link is this size but above
      margin-bottom: -50%;
      margin-left: -25%;

      h5 {
        margin: 0;
        font-size: 12px;
        letter-spacing: 1px;
        font-weight: 600;
        color: #fff;
        line-height: 12px;
        text-transform: uppercase;
        text-align: center;
        color: #37afdb;
        text-shadow: 0 1px 0 rgba(255, 255, 255, 0.125);
        position: relative;  // so .housez class can take effect
      }

      .link {
        // TODO(samthor): Use sizing from _houses; just a quick hack for now.
        // Restore layerX/layerY position.
        width: 100%;
        height: 100%;
        left: 0%;
        bottom: 100%;
        position: absolute;
        z-index: 30000;

        // Create a layer: this hints to browsers that yes, this card _REALLY IS_
        // above everything else. Since there's no background/color etc, it's
        // ignored anyway.
        transform: translateZ(0);
        will-change: transform;

        $duration-in: 0.4s;
        $easing-in: cubic-bezier(0.380, 0.800, 0.475, 1.285);
        $duration-out: 0.2s;
        $easing-out: ease-in;

        .card {
          $hs: $hover-card-size / 2;
          width: $hover-card-size !important;
          height: $hover-card-size !important;
          margin: (-$hs) 0 0 (-$hs);
          will-change: transform, opacity;
          border-radius: 10000px;
          overflow: hidden;
          transition: transform $duration-out $easing-out, opacity $duration-out $easing-out;
          transform: scale(0);
          opacity: 0.25;
          left: 50%;
          top: 50%;
          box-shadow: 4px 14px 0 rgba(0, 0, 0, .125);

          .launchdate {
            display: none;
          }
        }

        &:hover, &:active {
          .card {
            transition: transform $duration-in $easing-in, opacity $duration-in $easing-in;
            transform: scale(1);
            opacity: 1;
          }
        }
      }  // .link
    } // .action
  }

  /** Tablet village. Shrunk version of desktop. */
  @media (max-width: ($width-desktop - 1)) and (min-width: $width-tablet) {
    font-size: 12px;

    .link {
      .card {
        $hs: $hover-card-size * $tablet-desktop-ratio / 2;
        width: $hover-card-size * $tablet-desktop-ratio !important;
        height: $hover-card-size * $tablet-desktop-ratio !important;
        margin: (-$hs) 0 0 (-$hs);
      }
    }

    #village-all {
      #houses {
        width: $width-tablet;
        height: $height-tablet;
        .house {
          width: $dim-house * $tablet-desktop-ratio;
          height: $dim-house * $tablet-desktop-ratio;

          .building {
            a {
              img {
                width: $hover-card-size * $tablet-desktop-ratio;
                height: $hover-card-size * $tablet-desktop-ratio;
                margin: #{-$hover-card-size * $tablet-desktop-ratio}px 0 0 #{-$hover-card-size * $tablet-desktop-ratio}px;
              }
            }
          }
        }
      }

      #ground {
        background-size: ($ground-size-w * $tablet-desktop-ratio) ($ground-size-h * $tablet-desktop-ratio);
      }
      #road {
        background-size: ($road-size-w * $tablet-desktop-ratio) ($road-size-h * $tablet-desktop-ratio);
        top: $road-top * $svg-ratio;
      }
    }
  }

  /** All mobile villages (two cols) */
  @media (max-width: $width-tablet - 1) {
    font-size: 14px;

    #village-all {
      #houses {
        align-items: stretch;

        .house {
          width: 50%;
          height: $height-card-mobile;

          &[disabled] {
            display: none;  // don't display in flexbox at all
          }

          .assets {
            display: none;
          }

          &.iced {
            height: auto;
            min-height: $height-icedcard-mobile;

            .card {
              h3, h4 {
                display: none;
              }
            }

            // fade out iced cards
            &::after {
              z-index: 100;
              position: absolute;
              content: "";
              top: 0;
              left: 0;
              right: 0;
              bottom: 0;
              background: rgba(0, 0, 0, 0.5);
              pointer-events: none;
            }
          }
        }
      }

      #ground, #road, .easter-egg {
        display: none;
      }
    }
  }

  /** Mobile village (one col) */
  @media (max-width: $width-twocol) {
    #village-all {
      #houses {
        .house {
          width: 100%;
        }
      }
    }
  }
}<|MERGE_RESOLUTION|>--- conflicted
+++ resolved
@@ -279,15 +279,11 @@
     overflow: hidden;
     padding-bottom: 300px;
 
-<<<<<<< HEAD
-=======
     // Move the village up by 30px, but give the layer an extra 30px to work
     // with: this gives space for the hover cards.
     margin-top: -60px;
     padding-top: 30px;
 
-    @import "sass/houses";
->>>>>>> b2e035e2
     @import "sass/eastereggs";
 
     #houses {
