--- conflicted
+++ resolved
@@ -232,147 +232,6 @@
       z-index: 10;
     }
 
-<<<<<<< HEAD
-    .easter-egg {
-      background-repeat: no-repeat;
-      background-position: 50% 50%;
-      position: absolute;
-      pointer-events: none;
-    }
-
-    .easter-egg-interactive {
-      pointer-events: auto;
-    }
-
-    @each $egg in $easter-eggs {
-      ##{$egg} {
-        background-image: url(img/#{$egg}.svg);
-      }
-    }
-
-    #christmas-tree {
-      $w: $christmas-tree-w * $desktop-ratio;
-      $h: $christmas-tree-h * $desktop-ratio;
-      width: $w;
-      height: $h;
-      background-size: #{$w} #{$h};
-      top: $christmas-tree-top;
-      left: $christmas-tree-left;
-      z-index: $house-row-3-z-index - 1;
-    }
-
-    #blocks {
-      $w: $blocks-w * $desktop-ratio;
-      $h: $blocks-h * $desktop-ratio;
-      width: $w;
-      height: $h;
-      background-size: #{$w} #{$h};
-      top: $blocks-top;
-      left: $blocks-left;
-      z-index: $house-row-3-z-index - 1;
-    }
-
-    #statue {
-      $w: $statue-w * $desktop-ratio;
-      $h: $statue-h * $desktop-ratio;
-      width: $w;
-      height: $h;
-      background-size: #{$w} #{$h};
-      top: $statue-top;
-      left: $statue-left;
-      z-index: $house-row-4-z-index - 1;
-    }
-
-    #penguin-revolt {
-      $w: $penguin-revolt-w * $desktop-ratio;
-      $h: $penguin-revolt-h * $desktop-ratio;
-      width: $w;
-      height: $h;
-      background-size: #{$w} #{$h};
-      top: $penguin-revolt-top;
-      left: $penguin-revolt-left;
-      z-index: $house-row-6-z-index - 1;
-    }
-
-    #snowman-reading {
-      $w: $snowman-reading-w * $desktop-ratio;
-      $h: $snowman-reading-h * $desktop-ratio;
-      width: $w;
-      height: $h;
-      background-size: #{$w} #{$h};
-      top: $snowman-reading-top;
-      left: $snowman-reading-left;
-      z-index: $house-row-6-z-index - 1;
-    }
-
-    #rosetta-stone {
-      $w: $rosetta-stone-w * $desktop-ratio;
-      $h: $rosetta-stone-h * $desktop-ratio;
-      width: $w;
-      height: $h;
-      background-size: #{$w} #{$h};
-      top: $rosetta-stone-top;
-      left: $rosetta-stone-left;
-      z-index: $house-row-4-z-index - 1;
-    }
-
-    #white-board {
-      $w: $white-board-w * $desktop-ratio;
-      $h: $white-board-h * $desktop-ratio;
-      width: $w;
-      height: $h;
-      background-size: #{$w} #{$h};
-      top: $white-board-top;
-      left: $white-board-left;
-      z-index: $house-row-3-z-index;
-    }
-
-    #schoolyard {
-      $w: $schoolyard-w * $desktop-ratio;
-      $h: $schoolyard-h * $desktop-ratio;
-      width: $w;
-      height: $h;
-      background-size: #{$w} #{$h};
-      top: $schoolyard-top;
-      left: $schoolyard-left;
-      z-index: $house-row-1-z-index;
-    }
-
-    #tic-tac-toe {
-      $w: $tic-tac-toe-w * $desktop-ratio;
-      $h: $tic-tac-toe-h * $desktop-ratio;
-      width: $w;
-      height: $h;
-      background-size: #{$w} #{$h};
-      top: $tic-tac-toe-top;
-      left: $tic-tac-toe-left;
-      z-index: $house-row-2-z-index - 1;
-    }
-
-    #book-club {
-      $w: $book-club-w * $desktop-ratio;
-      $h: $book-club-h * $desktop-ratio;
-      width: $w;
-      height: $h;
-      background-size: #{$w} #{$h};
-      top: $book-club-top;
-      left: $book-club-left;
-      z-index: $house-row-2-z-index + 30;
-    }
-
-    #balloon {
-      $w: $balloon-w * $desktop-ratio;
-      $h: $balloon-h * $desktop-ratio;
-      width: $w;
-      height: $h;
-      background-size: #{$w} #{$h};
-      top: $balloon-top;
-      left: $balloon-left;
-      z-index: $house-row-4-z-index - 1;
-    }
-
-=======
->>>>>>> c4ad5867
     #ground {
       z-index: 1;
       position: absolute;
