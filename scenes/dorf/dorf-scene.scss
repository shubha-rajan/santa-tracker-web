--- conflicted
+++ resolved
@@ -12,7 +12,7 @@
   .scroll {
     overflow-y: auto;
   }
-  
+
   #posser {
     background: url(img/village-grid.png) no-repeat 50% 0;
     background-size: 1293px auto;
@@ -24,30 +24,21 @@
   }
 
   header {
-<<<<<<< HEAD
     height: 385px;
-    background: #47c6ee;		
+    background: #47c6ee;
     background: linear-gradient(to bottom, rgba(61,218,242,1) 0%, rgba(140,232,248,1) 86%, rgba(153,234,249,1) 100%);
     position: relative;
     z-index: 1;
     overflow: visible;
-		
-=======
-    height: 505px;
-    background: #47c6ee;
-    background: linear-gradient(to bottom, rgba(61,218,242,1) 0%, rgba(140,232,248,1) 86%, rgba(153,234,249,1) 100%);
-    position: relative;
-    z-index: 1;
-
->>>>>>> 1116ea06
+
     #header-background {
+      height: 665px;
       background-image: url(img/header-bg.svg);
       background-repeat: repeat-x;
       background-position: 50% 100%;
       background-size: 1620px 791px;
       position: absolute;
       width: 100%;
-      height: 665px;
       z-index: 1;
     }
 
@@ -63,17 +54,13 @@
       z-index: 2;
 
       #count-down {
-<<<<<<< HEAD
-        padding: 56px 0 30px 0;
-				
+        padding: 60px 0 30px 0;
+
         #count-down-numbers {
           height: 75px;
           width: 235px;
           background: rgba(0,0, 0, 0.1);
         }
-=======
-        padding: 60px 0 30px 0;
->>>>>>> 1116ea06
       }
 
       h2 {
@@ -89,14 +76,14 @@
         margin: 0;
         font-family: 'Lobster', sans-serif;
         will-change: transform;
-        font-size: 80px;
+        font-size: 62px;
         line-height: 50px;
         color: white;
         text-shadow: 0 2px 0 rgba(0, 0, 0, 0.25);
         transform: rotateZ(-3deg);
-        
+
         span {
-          font-size: 105px;
+          font-size: 80px;
         }
       }
 
