--- conflicted
+++ resolved
@@ -139,20 +139,7 @@
         type: String
       },
     },
-  
-    _calculateClass: function(house, iced) {
-      if (iced) {
-        return 'iced';
-      }
-      return '';
-    },
-
-<<<<<<< HEAD
-    _calculateHref: function(house, iced) {
-      if (iced) {
-        return null;
-      }
-=======
+
     observers: [
       '_setupEffectHandlers(active)'
     ],
@@ -189,9 +176,18 @@
       });
     },
 
-    _calculateHref: function(house) {
->>>>>>> 67fdebbd
+    _calculateHref: function(house, iced) {
+      if (iced) {
+        return null;
+      }
       return house.link || this.pageUrl + '#' + house.module;
+    },
+
+    _calculateClass: function(house, iced) {
+      if (iced) {
+        return 'iced';
+      }
+      return '';
     },
 
     /**
