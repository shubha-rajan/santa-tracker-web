--- conflicted
+++ resolved
@@ -57,8 +57,7 @@
           </p>
         </div>
       </header>
-<<<<<<< HEAD
-      <div id="village">
+      <div id="village-all">
         <div id="ground"></div>
         <div id="road"></div>
         <div id="houses">
@@ -68,16 +67,6 @@
               <div class="color fit" style$="background: {{_calculateColor(item)}}"></div>
               <a class="fit" href="{{_calculateHref(item)}}">
                 <img class="icon" src="scenes/village/img/house-{{item.module}}.svg" />
-=======
-      <div id="village-all">
-        <div id="houses">
-          <div class="house"></div>
-          <template is="dom-repeat" items="{{houses}}" as="house">
-            <div class$="house {{_calculateClass(house, house.iced)}}">
-              <div class="color fit" style$="background: {{_calculateColor(house)}}"></div>
-              <a class="fit" href$="{{_calculateHref(house, house.iced)}}">
-                <img class="icon" src="scenes/village/img/house-{{house.module}}.svg" />
->>>>>>> 5420e64c
               </a>
             </div>
           </template>
