--- conflicted
+++ resolved
@@ -10,13 +10,7 @@
 $svg-ratio: 0.8;  // svgs to desktop size
 
 // standard size of house at $width-desktop
-<<<<<<< HEAD
 $dim-house: $width-desktop / 4;
-$height-link-size: 250px;
-=======
-$width-house: $width-desktop / 4;
-$height-house: 320px;
->>>>>>> 70468b7a
 $tablet-desktop-ratio: .6;
 
 // background sizes
