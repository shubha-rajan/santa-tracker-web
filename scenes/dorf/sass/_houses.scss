// TODO(samthor): Move helper methods somewhere common
@function strip-unit($num) {
  @return $num / ($num * 0 + 1);
}

// Returns the % of $value in $inside. Assumes both are px values.
@function percent($value, $inside) {
  @return #{(strip-unit($value) / strip-unit($inside)) * 100}%;
}

#houses {
  // ID houseWidth houseHeight iceWidth iceHeight houseLeft houseTop iceLeft iceTop labelX labelY zIndex
  $houses:
      "airport"         812   179   627   240   -340   44    -175   0     0   0   $house-row-1-z-index,
      "traditions"      235   222   424   236   35     21    -100   10    0   0   $house-row-1-z-index,
      "codelab"         277   209   364   284   29     100   -40    55    0   0   $house-row-1-z-index,
      "app"             280   366   443   351   -29    -41   -81    -33   0   0   $house-row-2-z-index,
      "seasonofcaring"  333   233   373   282   8      0     -56    -31   0   0   $house-row-2-z-index,
      "santasback"      231   180   499   284   98     23    -53    -30   0   0   $house-row-2-z-index,
      "santaselfie"     209   262   497   348   81     41    -80    10    0   0   $house-row-2-z-index,
      "translations"    311   174   712   286   5      101   -180   45    0   0   $house-row-3-z-index+20,
      "callfromsanta"   271   298   537   321   11     0     -120   0     0   0   $house-row-3-z-index,
      "briefing"        315   246   355   287   0      0     0      0     0   0   $house-row-3-z-index,
      "presentdrop"     198   278   300   333   85     18    18     -9    0   0   $house-row-3-z-index,
      "santasearch"     287   174   484   246   30     75    -50    10    0   0   $house-row-3-z-index,
      "windtunnel"      336   203   537   222   -16    47    -99    58    0   0   $house-row-4-z-index,
      "racer"           345   259   424   266   -10    57    -104   40    0   0   $house-row-4-z-index,
      "jamband"         379   250   606   267   -33    -19   -140   36    0   0   $house-row-4-z-index,
      "gumball"         257   308   374   359   59     -68    -5    -70   0   0   $house-row-4-z-index,
      "postcard"        286   224   364   248   -17    32    -82    10    0   0   $house-row-5-z-index,
      "jetpack"         287   258   367   333   20     53    -45    0     0   0   $house-row-5-z-index+40,
      "boatload"        240   169   472   250   -7     102   -105   61    0   0   $house-row-5-z-index,
      "mercator"        328   275   462   348   -15    8     -109   -21   0   0   $house-row-5-z-index,
      "presentbounce"   341   256   521   348   9      47    -110   10    0   0   $house-row-6-z-index+20,
      "codeboogie"      294   224   403   280   24     30    -31    -5    0   0   $house-row-6-z-index,
      "elf-car"         307   337   437   354   25     -56   -70    -57   0   0   $house-row-6-z-index,
      "citylights"      360   311   467   332   -10    0     -34    -10   0   0   $house-row-6-z-index,
      "commandcentre"   197   215   380   271   104    28    10     20    0   0   $house-row-7-z-index,
      "seasonofgiving"  390   241   373   282   -59    52    -45    32    0   0   $house-row-7-z-index,
      "matching"        303   192   457   270   49     36    -58    10    0   0   $house-row-7-z-index,
      "liftoff"         276   294   355   336   55     37    22     11    0   0   $house-row-7-z-index;
  $houseId: 1;
  $houseWidth: 2;
  $houseHeight: 3;
  $iceWidth: 4;
  $iceHeight: 5;
  $houseLeft: 6;
  $houseTop: 7;
  $iceLeft: 8;
  $iceTop: 9;
  $labelLeft: 10;
  $labelTop: 11;
  $zIndex: 12;

  .house {
    .building, .ice {
      background: center no-repeat;
      background-size: contain;
      position: absolute;
    }
  }

  @for $i from 1 through length($houses) {
    $house: nth($houses, $i);

    .house-#{nth($house, $houseId)} {
      // z-index set on child .assets, not top-level .house (don't create
      // heirarchy here)

<<<<<<< HEAD
      .building {
        background-image: url(img/building-#{nth($house, $houseId)}.svg);
        width: percent(nth($house, $houseWidth), $dim-house);
        height: percent(nth($house, $houseHeight), $dim-house);
        left: percent(nth($house, $houseLeft), $dim-house);
        top: percent(nth($house, $houseTop), $dim-house);
      }

      .ice {
        background-image: url(img/building-#{nth($house, $houseId)}-ice.svg);
        width: percent(nth($house, $iceWidth), $dim-house);
        height: percent(nth($house, $iceHeight), $dim-house);
        left: percent(nth($house, $iceLeft), $dim-house);
        top: percent(nth($house, $iceTop), $dim-house);
=======
      .assets {
        z-index: nth($house, $zIndex) + (1+($i % 4) * 10);

        .building {
          $w: (nth($house, $houseWidth) / strip-unit($width-house)) * 100;
          $h: (nth($house, $houseHeight) / strip-unit($width-house)) * 100;
          width: #{$w}%;
          height: #{$h}%;
          background-image: url(img/building-#{nth($house, $houseId)}.svg);
          top: #{(nth($house, $houseTop) / strip-unit($width-house)) * 100}%;
          left: #{(nth($house, $houseLeft) / strip-unit($height-house)) * 100}%;
        }

        .ice {
          $w: (nth($house, $iceWidth) / strip-unit($width-house)) * 100;
          $h: (nth($house, $iceHeight) / strip-unit($width-house)) * 100;
          width: #{$w}%;
          height: #{$h}%;
          background-image: url(img/building-#{nth($house, $houseId)}-ice.svg);
          top: #{(nth($house, $iceTop) / strip-unit($width-house)) * 100}%;
          left: #{(nth($house, $iceLeft) / strip-unit($height-house)) * 100}%;
        }
>>>>>>> 70468b7a
      }
    }
  }
}<|MERGE_RESOLUTION|>--- conflicted
+++ resolved
@@ -67,45 +67,24 @@
       // z-index set on child .assets, not top-level .house (don't create
       // heirarchy here)
 
-<<<<<<< HEAD
-      .building {
-        background-image: url(img/building-#{nth($house, $houseId)}.svg);
-        width: percent(nth($house, $houseWidth), $dim-house);
-        height: percent(nth($house, $houseHeight), $dim-house);
-        left: percent(nth($house, $houseLeft), $dim-house);
-        top: percent(nth($house, $houseTop), $dim-house);
-      }
-
-      .ice {
-        background-image: url(img/building-#{nth($house, $houseId)}-ice.svg);
-        width: percent(nth($house, $iceWidth), $dim-house);
-        height: percent(nth($house, $iceHeight), $dim-house);
-        left: percent(nth($house, $iceLeft), $dim-house);
-        top: percent(nth($house, $iceTop), $dim-house);
-=======
       .assets {
         z-index: nth($house, $zIndex) + (1+($i % 4) * 10);
 
         .building {
-          $w: (nth($house, $houseWidth) / strip-unit($width-house)) * 100;
-          $h: (nth($house, $houseHeight) / strip-unit($width-house)) * 100;
-          width: #{$w}%;
-          height: #{$h}%;
           background-image: url(img/building-#{nth($house, $houseId)}.svg);
-          top: #{(nth($house, $houseTop) / strip-unit($width-house)) * 100}%;
-          left: #{(nth($house, $houseLeft) / strip-unit($height-house)) * 100}%;
+          width: percent(nth($house, $houseWidth), $dim-house);
+          height: percent(nth($house, $houseHeight), $dim-house);
+          left: percent(nth($house, $houseLeft), $dim-house);
+          top: percent(nth($house, $houseTop), $dim-house);
         }
 
         .ice {
-          $w: (nth($house, $iceWidth) / strip-unit($width-house)) * 100;
-          $h: (nth($house, $iceHeight) / strip-unit($width-house)) * 100;
-          width: #{$w}%;
-          height: #{$h}%;
           background-image: url(img/building-#{nth($house, $houseId)}-ice.svg);
-          top: #{(nth($house, $iceTop) / strip-unit($width-house)) * 100}%;
-          left: #{(nth($house, $iceLeft) / strip-unit($height-house)) * 100}%;
+          width: percent(nth($house, $iceWidth), $dim-house);
+          height: percent(nth($house, $iceHeight), $dim-house);
+          left: percent(nth($house, $iceLeft), $dim-house);
+          top: percent(nth($house, $iceTop), $dim-house);
         }
->>>>>>> 70468b7a
       }
     }
   }
