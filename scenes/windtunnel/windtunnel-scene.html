--- conflicted
+++ resolved
@@ -110,8 +110,10 @@
 </template>
 <script>
   Polymer({
-<<<<<<< HEAD
+
     onPreload: function() {
+      console.debug('windtunnel onPreload');
+
       preloadImages(this, [
         'img/logo.svg',
         'img/base-back.png',
@@ -146,27 +148,6 @@
         'img/wind-balloon.png',
         'img/wires.png'
       ]);
-    }
-=======
-
-    onPreload: function() {
-
-      console.debug('windtunnel onPreload');
-
-      // TODO(ericbidelman): faking loading progress.
-      var id = setInterval(function() {
-        this.preloadProgress += 10;
-
-console.log(this.preloadProgress);
-
-        if (this.preloadProgress >= 100) {
-          // TODO: actually preload images
-          clearInterval(id);
-
-          this.unhideScene();
-        }
-      }.bind(this), 150);
-
     },
 
     onShow: function() {
@@ -176,8 +157,6 @@
     onHide: function() {
       console.debug('windtunnel onHide');
     }
-
->>>>>>> f294b40b
   });
 </script>
 </polymer-element>