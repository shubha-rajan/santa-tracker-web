<!--
Copyright 2015 Google Inc. All rights reserved.

Licensed under the Apache License, Version 2.0 (the "License"); you may not use
this file except in compliance with the License. You may obtain a copy of the
License at

      http://www.apache.org/licenses/LICENSE-2.0

Unless required by applicable law or agreed to in writing, software distributed
under the License is distributed on an "AS IS" BASIS, WITHOUT WARRANTIES OR
CONDITIONS OF ANY KIND, either express or implied. See the License for the
specific language governing permissions and limitations under the License.
-->
<link rel="import" href="../../../components/polymer/polymer.html">
<link rel="import" href="../../../components/iron-flex-layout/iron-flex-layout.html">
<link rel="import" href="../../../components/iron-list/iron-list.html">
<link rel="import" href="../../../components/iron-pages/iron-pages.html">
<link rel="import" href="../../../components/iron-selector/iron-selector.html">
<link rel="import" href="../../../components/iron-image/iron-image.html">
<link rel="import" href="../../../components/iron-icons/iron-icons.html">
<link rel="import" href="../../../components/google-streetview-pano/google-streetview-pano.html">
<link rel="import" href="../../../components/iron-media-query/iron-media-query.html">

<link rel="import" href="../../../elements/santa-app-behavior.html">

<!--
Utility element to use response HTML returned by the Santa Tracker API.
-->
<dom-module id="html-echo">
<script>
Polymer({
  is: 'html-echo',

  properties: {
    html: {
      type: String,
      value: null,
      observer: '_htmlChanged'
    }
  },

  _htmlChanged: function() {
    if (this.html) {
      Polymer.dom(this).innerHTML = this.html;
    }
  }
});
</script>
</dom-module>

<!-- TODO(samthor): Upgrade styling for Polymer 1+ (#1165) -->
<link rel="stylesheet" href="city-feed.css">

<!--
City feed view in Tracker
-->
<dom-module id="city-feed">
<template>
<style>
  :host {
    display: none;
  }
  :host([active]) {
    display: block;
  }

  .divider {
    @apply(--layout-horizontal);
    @apply(--layout-end);
  }

  .horizontal {
    @apply(--layout-horizontal);
  }

  .centered {
    @apply(--layout-center);
  }

  .start-justified {
    @apply(--layout-start-justified);
  }

  .justified {
    @apply(--layout-justified);
  }

  .fit {
    @apply(--layout-fit);
  }

  .flex {
    @apply(--layout-flex);
  }

  /*
   * Give the container a drop shadow: required for mobile, since the container starts down the
   * page from the outer iron-list.
   */
  iron-list {
    --iron-list-items-container: {
      box-shadow: 0 -2px 2px rgba(0, 0, 0, 0.125);
    };
  }

</style>

<div id="module-city-feed" class="fit">
  <div class="scene fit">
    <div id="city-view" class="fit">
      <div id="city-details">
        <a href$="{{pageUrl}}#tracker" class="back-to-tracker"><i class="ico ico-arrow-left"></i><i18n-msg msgid="back_to_tracker">PLACEHOLDER_i18n</i18n-msg></a>
        <div class="city-details-content">
          <div class="details">
            <h4>{{activeStop.stop.region}}</h4>
            <h1>{{activeStop.stop.city}}</h1>
          </div>
          <div class="stats">
            <div class="horizontal">
              <div>
                <h4><i18n-msg msgid="tracker_arrival">PLACEHOLDER_i18n</i18n-msg></h4>
                <div class="horizontal centered">
                  <div class="ico ico-clock"></div>
                  <h2 class="stat-large">{{formatTime(activeStop.stop.arrival)}}</h2>
                </div>
              </div>
              <div>
                <h4><i18n-msg msgid="tracker_weather">PLACEHOLDER_i18n</i18n-msg></h4>
                <div class="horizontal centered">
                  <div class="ico ico-weatherchanel"></div>
                  <h2 class="stat-large white">
                    <span>{{activeStop.stop.details.weather.tempC}}</span>&deg;C /
                    <span>{{activeStop.stop.details.weather.tempF}}</span>&deg;F
                  </h2>
                </div>
              </div>
            </div>
          </div>
          <div class="wikipedia" hidden$="{{!activeStop.stop.details.hasWiki}}">
            <p><html-echo class="wikipedia__body" html="{{activeStop.stop.details.wikipedia.excerpt}}"></html-echo></p>

            <div class="attribution">
              Source: <a href$="{{activeStop.stop.details.wikipedia.url}}" target="_blank">Wikipedia</a>,
              <span class="wiki-cc">available under
              <a href="https://creativecommons.org/licenses/by-sa/3.0/" target="_blank">CC-BY-SA</a>
              terms</span>
            </div>
          </div>
        </div>
      </div>
      <div id="character" class$="character-{{cityCharacter}}"></div>
      <div id="city-photos">
        <div class="city-photo" style$="background-image:url({{cityPhotoLowRes}})">
          <div class="city-photo-hires" style$="background-image:url({{cityPhotoHiRes}})"></div>
        </div>

        <iron-selector id="photoselector" selected="0"
              on-iron-activate="_onPhotoSelected">
          <template is="dom-repeat" items="{{activeStop.stop.details.photos}}" as="photo">
            <img src$="{{photo.url}}">
          </template>
        </iron-selector>
      </div>
    </div>

    <iron-list id="feed" items="[[stream]]" as="item" on-scroll="onScroll">
      <template>
        <div class="layout horizontal justified" data-index$="[[index]]">
          <div class$="card {{_computeCardClasses(item)}}">
            <div hidden$="{{!itemIsType(item, 'santa-info')}}">
              <div class="santa-info-row">
                <div class="santa-info-distance" hidden$="{{!_hasSantaDistance(santaDistance)}}">
                  <div class="fancy-bg"></div>
                  <div class="fancy-content">
                    <h4><i18n-msg msgid="tracker_distance_from_you">PLACEHOLDER_i18n</i18n-msg></h4>
                    <h2 class="santa-distance">{{_formatDistance(santaDistance)}}</h2>
                    <div class="santa-user-location">
                      <i class="ico ico-location-yellow"></i>
                      <span>{{_computeUserLocation(userLocation)}}</span>
                    </div>
                  </div>
                </div>
                <div class="divider" hidden$="{{!_hasSantaDistance(santaDistance)}}"></div>
                <div>
                  <h4><i18n-msg msgid="tracker_gifts_delivered">PLACEHOLDER_i18n</i18n-msg></h4>
                  <h2>{{_computePresentsDelivered(location)}}</h2>
                </div>
              </div>
              <div class="santa-info-row">
                <div hidden$="{{_computeIsSantaFlying(location)}}">
                  <h4><i18n-msg msgid="tracker_next_stop">PLACEHOLDER_i18n</i18n-msg></h4>
                  <h3><i class="ico ico-arrow-yellow"></i> {{_computeNextStop(location)}}</h3>
                </div>
                <div hidden$="{{!_computeIsSantaFlying(location)}}">
                  <h4><i18n-msg msgid="tracker_current_stop">PLACEHOLDER_i18n</i18n-msg></h4>
                  <h3><i class="ico ico-location-yellow"></i> {{_computeCurrentStop(location)}}</h3>
                </div>
                <div class="divider"></div>
                <div hidden$="{{_computeIsSantaFlying(location)}}">
                  <h4><i18n-msg msgid="tracker_arriving_in">PLACEHOLDER_i18n</i18n-msg></h4>
                  <h3><i class="ico ico-clock-yellow"></i>{{_computeArrival(arrival)}}</h3>
                </div>
                <div hidden$="{{!_computeIsSantaFlying(location)}}">
                  <h4><i18n-msg msgid="tracker_departing_in">PLACEHOLDER_i18n</i18n-msg></h4>
                  <h3><i class="ico ico-clock-yellow"></i>{{_computeDeparture(departure)}}</h3>
                </div>
              </div>
            </div>

            <div hidden$="{{!itemIsType(item, 'city')}}">
              <a href$="{{pageUrl}}#tracker?stop={{item.stop.id}}">
                <div class="card-city-bg">
                  <iron-image sizing="cover" preload prevent-load="{{!item.stop.details.photos.0.url}}"
                              fade src="{{item.stop.details.photos.0.url}}"></iron-image>
                </div>
                <div class="card-header">
                  <div class="card-city-attribution">
                    <html-echo html="{{item.stop.details.photos.0.attributionHtml}}"></html-echo>
                  </div>

                  <div>
                    <h4>{{item.stop.region}}</h4>
                    <h1>{{item.stop.city}}</h1>
                  </div>
                  <div class="stats">
                    <div class="horizontal">
                      <div>
                        <h4><i18n-msg msgid="tracker_arrival">PLACEHOLDER_i18n</i18n-msg></h4>
                        <div class="horizontal centered">
                          <div class="ico ico-clock"></div>
                          <h2 class="stat-large">{{formatTime(item.stop.arrival)}}</h2>
                        </div>
                      </div>
                      <div>
                        <h4><i18n-msg msgid="tracker_weather">PLACEHOLDER_i18n</i18n-msg></h4>
                        <div class="horizontal centered">
                          <div class="ico ico-weatherchanel"></div>
                          <h2 class="stat-large white">
                            <span>{{item.stop.details.weather.tempC}}</span>&deg;C /
                            <span>{{item.stop.details.weather.tempF}}</span>&deg;F
                          </h2>
                        </div>
                      </div>
                    </div>
                  </div>
                  <paper-fab icon="add" class="card-fab"></paper-fab>
                </div>
              </a>
            </div>

             <!-- mini cards -->
              <div hidden$="{{!itemIsType(item, 'facts')}}">
                <div class="card-header">
                  <div class="corner-image"></div>
                  <h4 class="title">
                    <i18n-msg msgid="tracker_world_facts">PLACEHOLDER_i18n</i18n-msg>
                    &bull; {{formatTime(item.timestamp)}}
                  </h4>
                </div>

                <div class="card-body">
                  <p>{{item.didyouknow}}</p>
                </div>
                <div class="card-footer">
                  <p><i18n-msg msgid="trivia_ngb_promo">PLACEHOLDER_i18n</i18n-msg></p>
                </div>
              </div>

              <div hidden$="{{!itemIsType(item, 'photos')}}" style="height: 100%">
                <div class="card-header">
                  <h4 class="title"><i18n-msg msgid="santatracker">PLACEHOLDER_i18n</i18n-msg> &bull; {{formatTime(item.timestamp)}}</h4>
                </div>
                <div class="card-body">
                  <iron-image sizing="cover" preload prevent-load="{{!item.imageUrl}}"
                              fade src="{{_safeUrl(item.imageUrl)}}"></iron-image>
                </div>
              </div>

              <div hidden$="{{!itemIsType(item, 'scene')}}" style="height: 100%">
                <a href$="{{pageUrl}}#{{item.game}}">
                  <div class="card-header">
                    <div class="corner-image"></div>
                  </div>
                  <div class="card-body">
                    <h4 class="title"><i18n-msg msgid="santatracker">PLACEHOLDER_i18n</i18n-msg> &bull; {{formatTime(item.timestamp)}}</h4>
                    <h3><i18n-msg msgid="play">PLACEHOLDER_i18n</i18n-msg></h3>
                  </div>
                </a>
              </div>

              <div hidden$="{{!itemIsType(item, 'update')}}">
                <div class="card-header">
                  <div class="corner-image"></div>
                  <h4 class="title"><i18n-msg msgid="tracker_santa_update">PLACEHOLDER_i18n</i18n-msg> &bull; {{formatTime(item.timestamp)}}</h4>
                </div>
                <div class="card-body">
                  <p>{{item.status}}</p>
                </div>
              </div>

              <div hidden$="{{!itemIsType(item, 'video')}}">
                <a href$="{{pageUrl}}#{{_computeVideoName(item.youtubeId)}}">
                  <div class$="card-body card-{{_computeVideoName(item.youtubeId)}}">
                    <div class="corner-image"></div>
                    <h4 class="title"><i18n-msg msgid="santatracker">PLACEHOLDER_i18n</i18n-msg> &bull; {{formatTime(item.timestamp)}}</h4>
                    <h3><i18n-msg msgid="watch">PLACEHOLDER_i18n</i18n-msg></h3>
                  </div>
                </a>
              </div>
              <!-- mini cards -->

          </div>
        </div>

      </template>
    </iron-list>

    <iron-media-query query="(max-width: 767px)" query-matches="{{_smallScreen}}"></iron-media-query>

  </div>
</div>

</template>
<script>
(function() {

/**
 * Fired when a page in the city card is selected or a video is played.
 *
 * @event analytics-track-event
 * @param {object} detail
 */

/**
 * Lookup table of destination id -> index into timeline array.
 *
 * @type object
 * @default {}
 * @private
 */
var destLookup_ = {};

var CARD_CENTERED_THRESHOLD = 100; // Top/bottom margin of a stream card to declare it as centered on screen.
var PANORAMIO_PATH_MEDIUM = 'mw2.google.com/mw-panoramio/photos/medium/';
var PANORAMIO_PATH_ORIGINAL = 'static.panoramio.com.storage.googleapis.com/photos/large/';

Polymer({
  is: 'city-feed',

  behaviors: [window.SantaAppBehavior],

  properties: {

    /**
     * If `true`, the feed is showing.
     */
    active: {
      type: Boolean,
      value: false,
      reflectToAttribute: true,
      observer: '_activeChanged'
    },

    /**
     * Current timeline feed.
     */
    timeline: {
      type: Array,
      value: function() { return []; },
      observer: '_timelineChanged'
    },

    activeStop: {
      type: Object,
      value: null,
      observer: '_activeStopChanged'
    },

    /**
     * Current Santa's location.
     */
    location: {
      type: Object,
    },

    /**
     * Santa's time of arrival.
     */
    arrival: {
      type: String,
      value: null
    },

    /**
     * Santa's distance.
     */
    santaDistance: {
      type: Number,
      value: 0
    },

    /**
     * Santa's time of arrival.
     */
    departure: {
      type: String,
      value: null
    },

    /**
     * User's location.
     * @type {Position}
     */
    userLocation:  {
      type: Object,
      value: null
    },

    /**
     * The timeline feed with additional data and adjusted to support mini cards.
     */
    stream: {
      type: Array,
      value: function() {
        return [];
      }
    },

    /**
     * Mapping of YouTube video ids to URL routes.
     */
    videoMap: {
      type: Object,
      value: null
    },

    /**
     * The timestamp of the card which is currently visible in the center of
     * the stream.
     */
    _cardInView: {
      type: Number,
      value: null
    },

    /**
     * The stop ID to load once destinations are available.
     */
    _stopToLoad: String,

    _smallScreen: {
      type: Boolean,
      value: false,
      observer: '_smallScreenChanged'
    }
  },

  /**
   * The last scroll operation that was attempted.
   */
  pendingScroll_: null,

  cityPhotoLowRes: '',
  cityPhotoHiRes: '',
  cityCharacter: '',

  /**
   * True if a scroll update has been queued, due to the user scrolling the stream.
   */
  updateQueued_: false,

  _formatDistance: function(dist) {
    // TODO: localise? (miles)
    // 0xA0 non-breaking space
    return this._formatInt(dist / 1000) + '\xA0km';
  },

  _hasSantaDistance: function(santaDistance) {
    return !!santaDistance;
  },

  _formatInt: function(value) {
    return new Number(Math.floor(value)).toLocaleString();
  },

  created: function() {
    this.pendingScroll_ = {};
  },

  _computeUserLocation: function(userLocation) {
    if (userLocation) {
      return userLocation.name;
    }
  },

  _computeArrival: function(arrival) {
    return arrival;
  },

  _computeDeparture: function(departure) {
    return departure;
  },

  _computePresentsDelivered: function(location) {
    if (location) {
      return this._formatInt(location.presentsDelivered);
    }
    return '...';
  },

  _chooseCityCharacter: function() {
    if (this._computeIsSantaFlying(this.location)) {
      return 'santa';
    }

    var characters = ['elf1', 'elf2', 'elf3', 'elf4', 'elf5', 'elf6', 'elf7',  'elf8',
        'elf9', 'elf10', 'elf11', 'elf12', 'pegman', 'penguin', 'reindeer', 'reindeer2'];

    return characters[Math.floor(Math.random() * characters.length)];
  },

  _computeIsSantaFlying: function(location) {
    return !!location.stopover;
  },

  _computeNextStop: function(location) {
    if (location.next) {
      return location.next.city;
    }
    return '';
  },

  _computeCurrentStop: function(location) {
    if (location.stopover) {
      return location.stopover.city;
    }
    return '';
  },

  _activeChanged: function() {
    /*
    if (this.active) {
      // TODO(ericbidelman): shouldn't have to call this with new iron-list. Investigate.
      //this.$.feed.updateSize();
      this.$.feed.notifyResize();

      this.setupDone_ = true;

      if (this.pendingScroll_.func) {
        this.async(function() {
          this.pendingScroll_.func.call(this, this.pendingScroll_.arg);
          this.pendingScroll_ = {};
        });
      }
    } else {
      this._cardInView = null;

      // Remove any deep link URL params when stream is hidden.
      var newHref = location.href.substr(0,
                    location.href.length - location.hash.length) + '#tracker';
      window.history.replaceState(null, '', newHref);

      // Want the list to scroll fast and streetview is a hog. Make sure no
      // streetview cards are activated when the list is opened again.
      if (this.stream) {
        for (var i = 0, item; item = this.stream[i]; ++i) {
          item.selectedCard = 0;
        }
      }
    }*/
  },

  showFeed: function() {
    this.activeStop = null;
    this.fire('sound-ambient', 'tracker_hide_dest');
  },

  showStop: function(stopId) {
    this.fire('sound-ambient', 'tracker_show_dest');
    if (!destLookup_[stopId]) {
      // Destination information hasn't arrived yet, store stop ID for later.
      this._stopToLoad = stopId;
      return;
    }

    this.scrollToDest(stopId);

    this._stopToLoad = undefined;
    var activeStopIndex = destLookup_[stopId];
    var activeStop = this.stream[activeStopIndex];

    this.cityPhotoLowRes = '';
    this.cityPhotoHiRes = '';

    activeStop.stop.getDetails(function(details) {
      activeStop.stop.details.wikipedia = details.wikipedia;
      this.cityPhotoLowRes = details.photos[0].url
      this.cityPhotoHiRes = this._getHiResUrl(details.photos[0].url);
      this.cityCharacter = this._chooseCityCharacter();
      this.activeStop = activeStop;
    }.bind(this));
  },

  _activeStopAnimationTimers: [],

  _smallScreenChanged: function() {
    if (this.activeStop) {
      if (this._smallScreen) {
        this.$['module-city-feed'].classList.remove('fade-list',
        'move-details-left', 'move-details-right');
        this.$['module-city-feed'].classList.add('feed-visible',
          'fade-in-details', 'show-content', 'fade-content',
          'show-photos');
      } else {
        this.$['module-city-feed'].classList.add('feed-visible',
          'fade-in-details', 'fade-list', 'move-details-left',
          'move-details-right', 'show-photos', 'show-content',
          'fade-content');
      }
    } else {
      this.$['module-city-feed'].classList.remove('feed-visible',
          'fade-in-details', 'fade-list', 'move-details-left',
          'move-details-right', 'show-photos', 'show-content',
          'fade-content');
    }
  },

  _activeStopChanged: function() {
    if (!this.santaApp) {
      // Santa App isn't ready yet
      return;
    }
    var actions = [];
    var add;
    for (var i = 0; i < this._activeStopAnimationTimers.length; i++) {
      this.cancelAsync(this._activeStopAnimationTimers[i]);
    }

    this._activeStopAnimationTimers = [];
    if (this.activeStop) {
<<<<<<< HEAD
      this.santaApp.$.chrome.hideLeft = true;
=======
      this.$.photoselector.selected = '0';  // reset to first photo

>>>>>>> 609d4578
      if (this._smallScreen) {
        actions = [
          { c: 'feed-visible', t: 0 },
          { c: 'fade-in-details', t: 200},
          { c: 'show-content', t: 0},
          { c: 'fade-content', t: 0},
          { c: 'show-photos', t: 0},
        ];
      } else {
        actions = [
          { c: 'feed-visible', t: 0 },
          { c: 'fade-in-details', t: 200},
          { c: 'fade-list', t: 0},
          { c: 'move-details-left', t: 200},
          { c: 'move-details-right', t: 200},
          { c: 'show-photos', t: 0},
          { c: 'show-content', t: 500},
          { c: 'fade-content', t: 0}
        ];
      }
      add = true;
    } else {
      this.santaApp.$.chrome.hideLeft = false;
      if (this._smallScreen) {
        actions = [
          { c: 'fade-content', t: 0},
          { c: 'show-photos', t: 0},
          { c: 'show-content', t: 0},
          { c: 'fade-in-details', t: 200},
          { c: 'feed-visible', t: 0},
        ];
      } else {
        actions = [
          { c: 'fade-content', t: 0},
          { c: 'show-content', t: 0},
          { c: 'move-details-right', t: 0},
          { c: 'move-details-left', t: 500},
          { c: 'show-photos', t: 0},
          { c: 'fade-in-details', t: 500},
          { c: 'fade-list', t: 0},
          { c: 'feed-visible', t: 100 },
        ];
      }
      add = false;
    }

    var t = 0;
    for (var i = 0, action; action = actions[i]; i++) {
      t += action.t;
      this._activeStopAnimationTimers.push(
        this._toggleClassAfterTime(this.$['module-city-feed'], action.c, add, t)
      );
    }
  },

  _toggleClassAfterTime(elem, c, add, time) {
    return this.async(function() {
      if (add) {
        elem.classList.add(c);
      } else {
        elem.classList.remove(c);
      }
    }, time);
  },

  _timelineChanged: function() {
    if (!this.timeline || !this.timeline.length) {
      return;
    }

    // Make a copy so 2-way bindings don't alter original timeline data.
    var stream = this.timeline.slice();

    // Santa info panel is always at the top.
    stream.unshift({
      type: 'santa-info',
      timestamp: -1
    });

    // Add additional metadata needed by the template.
    for (var i = 0, item; item = stream[i]; ++i) {
      item.selectedCard = 0; // select initial page on destination card.
    }

    var adjustedStream = [];
    destLookup_ = {};

    // iron-list uses a single template to render a linear list of items. To
    // support side-by-side mini cards, we pair mini cards together by storing
    // a reference to the next mini card when it is followed by a subsequent
    // mini card. The reference to the next mini card is used in the iron-list
    // template to determine if an additional card should be rendered in the
    // same row. The template is wrapped in a flexbox container (<div
    // class="layout horizontal start justified">) which handles the layout.
    for (var i = 0, item; item = stream[i]; ++i) {
      if (item.type == 'city') {
        // Cache index of stop to be able to scroll to destination.
        destLookup_[item.stop.id] = i;
      }
    }

    this.stream = stream;

    if (this._stopToLoad) {
      this.showStop(this._stopToLoad);
    }
    if (this.active && this._cardInView) {
       this.scrollToTime(this._cardInView);
    }
  },

  /**
   * Scrolls the stream to the given destination card. If the index doesn't exist,
   * the stream scrolls to the top.
   *
   * @method scrollToDest
   * @param {string} destId Destination id
   */
  scrollToDest: function(destId) {
    var idx = destLookup_[destId] || 0;
    this.scrollToIndex(idx);
  },

  /**
   * Scrolls the stream to the item at index.
   *
   * @method scrollToIndex
   * @param {number} idx Index of item to scroll to.
   */
  scrollToIndex: function(idx) {
    this.$.feed.scrollToIndex(idx);
  },

  /**
   * Scrolls the stream item.
   *
   * @method scrollToTime
   * @param {number} idx Index of item to scroll to.
   */
  scrollToTime: function(timestamp) {
    var timestamp = parseInt(timestamp);
    for (var i = 0, item; item = this.stream[i]; ++i) {
      if (item.timestamp === timestamp) {
        this.scrollToIndex(i);
        break;
      }
    }
  },

  formatTime: function(timestamp) {
    if (isNaN(timestamp)) {
      return '';
    }

    var dateStamp = new Date(timestamp);

    var seconds = dateStamp.getSeconds();
    var mins = dateStamp.getMinutes();
    var hours = dateStamp.getHours();
    var parts = [padDigits(hours), padDigits(mins), padDigits(seconds)];

    return parts.join(':');
  },

  _onPhotoSelected: function(e, detail, sender) {
    this.cityPhotoLowRes = detail.item.src;
    this.cityPhotoHiRes = this._getHiResUrl(detail.item.src);
  },

  _getHiResUrl: function(url) {
    return url.replace(PANORAMIO_PATH_MEDIUM,
        PANORAMIO_PATH_ORIGINAL);
  },

  /**
   * Determines the most central visible card in the stream's viewport for deep linking.
   */
  updateCardInView: function() {
    this.updateQueued_ = false;
    var listHeight = this.$.feed.offsetHeight;
    var listChildren = this.$.feed.$$('#items').children;
    for (var i = 0, el; el = listChildren[i]; ++i) {
      var elBounds = el.getBoundingClientRect();
      if (0 < elBounds.top && elBounds.top < listHeight) {
        var yMiddleOfElement = elBounds.top + (elBounds.height / 2);
        var yUpper = (listHeight / 2) + CARD_CENTERED_THRESHOLD;
        var yLower = (listHeight / 2) - CARD_CENTERED_THRESHOLD;
        // If card is on center of screen, add deep link to URL.
        if (yLower < yMiddleOfElement && yMiddleOfElement < yUpper) {
          var idx = Number(el.getAttribute('data-index'));
          var timestamp = this.$.feed.items[idx].timestamp;
          this._cardInView = timestamp;
          break;
        }
      }
    }
  },

  onScroll: function(e, detail) {
    // Debounce scrolling.
    if (!this.updateQueued_) {
      this.async(function() {
        this.updateCardInView();
      });
    }

    this.updateQueued_ = true;
  },

  itemIsType: function(item, type) {
    return type == item.type;
  },

  _computeCardClasses: function(item, opt_isNextCard) {
    // TODO(ebidel): unclear why item can every be undefined.
    if (!item) {
      return '';
    }

    var isNextCard = opt_isNextCard || false;

    var str = 'card-' + item.type;
    if (item.game) {
      str += ' card-' + item.game;
    }
    if (!isNextCard && item.type === 'city') {
      str += ' flex';
    }
    return str;
  },

  _computeNextCardClasses: function(item) {
    return this._computeCardClasses(item, true);
  },

  _computeVideoName: function(youtubeId) {
    return this.videoMap[youtubeId];
  },

  _isSelectedCard: function(card, index) {
    return card === index;
  },

  /**
   * Prevent undefined from flowing through to img tags. Works around an
   * intermittent/race condition in iron-image.
   */
  _safeUrl: function(url) {
    return url || '';
  },

});

})();
</script>
</dom-module><|MERGE_RESOLUTION|>--- conflicted
+++ resolved
@@ -605,7 +605,10 @@
   _activeStopAnimationTimers: [],
 
   _smallScreenChanged: function() {
+    if (!this.santaApp) return; // Santa App isn't ready yet.
+
     if (this.activeStop) {
+      this.santaApp.$.chrome.hideLeft = true;
       if (this._smallScreen) {
         this.$['module-city-feed'].classList.remove('fade-list',
         'move-details-left', 'move-details-right');
@@ -619,6 +622,7 @@
           'fade-content');
       }
     } else {
+      this.santaApp.$.chrome.hideLeft = false;
       this.$['module-city-feed'].classList.remove('feed-visible',
           'fade-in-details', 'fade-list', 'move-details-left',
           'move-details-right', 'show-photos', 'show-content',
@@ -627,10 +631,8 @@
   },
 
   _activeStopChanged: function() {
-    if (!this.santaApp) {
-      // Santa App isn't ready yet
-      return;
-    }
+    if (!this.santaApp) return; // Santa App isn't ready yet.
+
     var actions = [];
     var add;
     for (var i = 0; i < this._activeStopAnimationTimers.length; i++) {
@@ -639,12 +641,8 @@
 
     this._activeStopAnimationTimers = [];
     if (this.activeStop) {
-<<<<<<< HEAD
       this.santaApp.$.chrome.hideLeft = true;
-=======
       this.$.photoselector.selected = '0';  // reset to first photo
-
->>>>>>> 609d4578
       if (this._smallScreen) {
         actions = [
           { c: 'feed-visible', t: 0 },
