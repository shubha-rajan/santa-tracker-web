<link rel="import" href="../base-scene.html">
<link rel="import" href="../../elements/i18n-msg.html">
<link rel="import" href="../../components/google-apis/google-maps-api.html">
<link rel="import" href="../../components/google-map/google-map.html">

<<<<<<< HEAD
<link rel="import" href="tracker-icons.html">


=======
<script src="../shared/js/mapstyles.js"></script>
>>>>>>> b39458a4

<!--
Tracker scene.

@element tracker-scene
@extends base-scene
-->
<polymer-element name="tracker-scene" extends="base-scene">
<template>
  <link rel="stylesheet" href="tracker-scene.css" no-shim>

  <div id="module-tracker">

    <div class="scene">

<<<<<<< HEAD

      <google-map
          id="map"
          on-google-map-ready="{{mapReady}}"
          apiKey="{{santaApp.config.API_KEY}}"
          disableDefaultUI
          zoomable="false"
          libraries="places,geometry"
          styles='[{
            "stylers": [
              { "visibility": "off" }
            ]
          },{
            "featureType": "water",
            "stylers": [
              { "visibility": "on" },
              { "color": "#f6efe2" }
            ]
          },{
            "featureType": "landscape",
            "stylers": [
              { "visibility": "on" },
              { "lightness": "110" },
              { "color": "#dfd7c5" }
            ]
          },{
            "featureType": "administrative.country",
            "elementType": "geometry.stroke",
            "stylers": [
              { "visibility": "on" },
              { "invert_lightness": "true" },
              { "gamma": "3.75" },
              { "lightness": "70" },
              { "weight": "1" }
            ]
          },{
            "featureType": "water",
            "elementType": "labels",
            "stylers": [
              { "weight": "0.8" },
              { "color": "#c5c6c4" },
              { "lightness": "5" }
            ]
          },{
            "featureType": "landscape.natural",
            "elementType": "labels",
            "stylers": [
              { "visibility": "on" },
              { "weight": "0.3" },
              { "invert_lightness": "true" },
              { "lightness": "40" }
            ]
          }]'
          latitude="{{latitude_}}"
          longitude="{{longitude_}}"></google-map>
        <div class="status-bar">
          <h2>Currently</h2>
          <ul>
            <li>
              <core-icon icon="santa-icons:timer" size="10"></core-icon>
              {{ location_.stopover ? location_.stopover.city : 'In flight' }}
            </li>
          </ul>
          <h2>Next stop</h2>
          <ul>
            <li>
              <core-icon icon="santa-icons:pin" size="10"></core-icon>
              {{location_.next.city}}
            </li>
          </ul>
          <h2>Landing</h2>
          <ul>
            <li>
              <core-icon class="test" icon="santa-icons:reindeer" size="10"></core-icon>
              <!-- TODO: what if already landed? -->
              {{location_.next.arrival | formatDate('HH:mm')}}
            </li>
          </ul>
          <h2>Filter</h2>
          <ul>
            <li>
              <core-icon icon="santa-icons:filter-media" size="10"></core-icon>
              All media
            </li>
            <li>
              <core-icon icon="santa-icons:filter-location" size="30"></core-icon>
              All locations
            </li>
          </ul>
        </div>
      </template>
=======
      <google-map id="map" clientId="{{santaApp.config.CLIENT_ID}}" disableDefaultUI
                  zoomable="false" libraries="places,geometry"
                  latitude="{{latitude_}}" longitude="{{longitude_}}" fit></google-map>
>>>>>>> b39458a4

      <div class="sceneboard">
        <a id="global-back-to-village" href="{{pageUrl}}#village" class="back">
          <i18n-msg msgid="gotovillage">PLACEHOLDER_i18n</i18n-msg>
        </a>
        <div class="sceneboard-back"></div>
      </div>
    </div>
  </div>
</template>
<script>
(function() {

  Polymer({
    componentDir: 'scenes/tracker/',

    /**
     * Latitude of the main map's center. Ususally Santa's location.
     * @type Number
     * @private
     */
    latitude_: null,

    /**
     * Longitude of the main map's center. Ususally Santa's location.
     * @type Number
     * @private
     */
    longitude_: null,
<<<<<<< HEAD
    /**
     * Current Santa's location.
     * @type {SantaState}
     * @private
     */
    location_: null,
=======

>>>>>>> b39458a4
    onPreload: function() {
      this.preloadImages([
        'img/smallglobe.svg'
      ]);
    },

    ready: function() {
      this.super();
      this.$.map.styles = mapstyles.styles;
    },

    santaAppChanged: function() {
      this.santaApp.santaService.getCurrentLocation(function(location) {
        this.location_ = location;
        this.latitude_ = location.position.lat;
        this.longitude_ = location.position.lng;
      }.bind(this));
    },

    onShow: function() {
      // TODO: implement

    },
    onHide: function() {
      // TODO: implement
    },
    /**
     * Transforms a supplied input date using a specified format.
     * @see https://github.com/addyosmani/polymer-filters
     * @param  {date} input
     * @param  {string} format
     * @return {date}
     */
    formatDate: function (input, format) {
      var date = new Date(input),
          day = date.getDate(),
          month = date.getMonth() + 1,
          year = date.getFullYear(),
          hours = date.getHours(),
          minutes = date.getMinutes(),
          seconds = date.getSeconds();

      if (!format) {
          format = "MM/dd/yyyy";
      }

      format = format.replace("MM", month.toString().replace(/^(\d)$/, '0$1'));

      if (format.indexOf("yyyy") > -1) {
          format = format.replace("yyyy", year.toString());
      } else if (format.indexOf("yy") > -1) {
          format = format.replace("yy", year.toString().substr(2, 2));
      }

      format = format.replace("dd", day.toString().replace(/^(\d)$/, '0$1'));

      if (format.indexOf("t") > -1) {
          if (hours > 11) {
              format = format.replace("t", "pm");
          } else {
              format = format.replace("t", "am");
          }
      }

      if (format.indexOf("HH") > -1) {
          format = format.replace("HH", hours.toString().replace(/^(\d)$/, '0$1'));
      }

      if (format.indexOf("hh") > -1) {
          if (hours > 12) {
              hours -= 12;
          }

          if (hours === 0) {
              hours = 12;
          }
          format = format.replace("hh", hours.toString().replace(/^(\d)$/, '0$1'));
      }

      if (format.indexOf("mm") > -1) {
          format = format.replace("mm", minutes.toString().replace(/^(\d)$/, '0$1'));
      }

      if (format.indexOf("ss") > -1) {
          format = format.replace("ss", seconds.toString().replace(/^(\d)$/, '0$1'));
      }

      return format;
    }
  });
})();
</script>
</polymer-element><|MERGE_RESOLUTION|>--- conflicted
+++ resolved
@@ -2,14 +2,9 @@
 <link rel="import" href="../../elements/i18n-msg.html">
 <link rel="import" href="../../components/google-apis/google-maps-api.html">
 <link rel="import" href="../../components/google-map/google-map.html">
-
-<<<<<<< HEAD
 <link rel="import" href="tracker-icons.html">
 
-
-=======
 <script src="../shared/js/mapstyles.js"></script>
->>>>>>> b39458a4
 
 <!--
 Tracker scene.
@@ -25,62 +20,10 @@
 
     <div class="scene">
 
-<<<<<<< HEAD
+        <google-map id="map" clientId="{{santaApp.config.CLIENT_ID}}" disableDefaultUI
+                  zoomable="false" libraries="places,geometry"
+                  latitude="{{latitude_}}" longitude="{{longitude_}}" fit></google-map>
 
-      <google-map
-          id="map"
-          on-google-map-ready="{{mapReady}}"
-          apiKey="{{santaApp.config.API_KEY}}"
-          disableDefaultUI
-          zoomable="false"
-          libraries="places,geometry"
-          styles='[{
-            "stylers": [
-              { "visibility": "off" }
-            ]
-          },{
-            "featureType": "water",
-            "stylers": [
-              { "visibility": "on" },
-              { "color": "#f6efe2" }
-            ]
-          },{
-            "featureType": "landscape",
-            "stylers": [
-              { "visibility": "on" },
-              { "lightness": "110" },
-              { "color": "#dfd7c5" }
-            ]
-          },{
-            "featureType": "administrative.country",
-            "elementType": "geometry.stroke",
-            "stylers": [
-              { "visibility": "on" },
-              { "invert_lightness": "true" },
-              { "gamma": "3.75" },
-              { "lightness": "70" },
-              { "weight": "1" }
-            ]
-          },{
-            "featureType": "water",
-            "elementType": "labels",
-            "stylers": [
-              { "weight": "0.8" },
-              { "color": "#c5c6c4" },
-              { "lightness": "5" }
-            ]
-          },{
-            "featureType": "landscape.natural",
-            "elementType": "labels",
-            "stylers": [
-              { "visibility": "on" },
-              { "weight": "0.3" },
-              { "invert_lightness": "true" },
-              { "lightness": "40" }
-            ]
-          }]'
-          latitude="{{latitude_}}"
-          longitude="{{longitude_}}"></google-map>
         <div class="status-bar">
           <h2>Currently</h2>
           <ul>
@@ -117,11 +60,6 @@
           </ul>
         </div>
       </template>
-=======
-      <google-map id="map" clientId="{{santaApp.config.CLIENT_ID}}" disableDefaultUI
-                  zoomable="false" libraries="places,geometry"
-                  latitude="{{latitude_}}" longitude="{{longitude_}}" fit></google-map>
->>>>>>> b39458a4
 
       <div class="sceneboard">
         <a id="global-back-to-village" href="{{pageUrl}}#village" class="back">
@@ -151,16 +89,12 @@
      * @private
      */
     longitude_: null,
-<<<<<<< HEAD
     /**
      * Current Santa's location.
      * @type {SantaState}
      * @private
      */
     location_: null,
-=======
-
->>>>>>> b39458a4
     onPreload: function() {
       this.preloadImages([
         'img/smallglobe.svg'
