{
  "name": "SantaTracker",
  "version": "0.0.1",
  "private": true,
  "scripts": {
    "postinstall": "bower install; gulp"
  },
  "devDependencies": {
    "browser-sync": "^2.9.12",
    "del": "^2.0.2",
    "gulp": "^3.9.0",
    "gulp-autoprefixer": "^3.1.0",
    "gulp-changed": "^1.3.0",
    "gulp-closure-compiler": "^0.3.1",
<<<<<<< HEAD
    "gulp-closure-deps": "^0.4.0",
=======
    "gulp-crisper": "^1.0.0",
>>>>>>> 172c7b1b
    "gulp-foreach": "~0.1.0",
    "gulp-if": "^2.0.0",
    "gulp-load-plugins": "^1.1.0",
    "gulp-newer": "^1.0.0",
    "gulp-replace": "~0.5.4",
    "gulp-sass": "^2.1.0",
    "gulp-util": "^3.0.7",
    "gulp-vulcanize": "^6.0.1",
    "merge-stream": "^1.0.0",
    "node-dir": "0.1.11",
    "sprintf-js": "^1.0.3",
    "through2": "^2.0.0",
    "yargs": "^3.29.0"
  }
}<|MERGE_RESOLUTION|>--- conflicted
+++ resolved
@@ -12,11 +12,8 @@
     "gulp-autoprefixer": "^3.1.0",
     "gulp-changed": "^1.3.0",
     "gulp-closure-compiler": "^0.3.1",
-<<<<<<< HEAD
     "gulp-closure-deps": "^0.4.0",
-=======
     "gulp-crisper": "^1.0.0",
->>>>>>> 172c7b1b
     "gulp-foreach": "~0.1.0",
     "gulp-if": "^2.0.0",
     "gulp-load-plugins": "^1.1.0",
