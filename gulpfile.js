--- conflicted
+++ resolved
@@ -88,14 +88,12 @@
   santaselfie: {
     entryPoint: 'app.Game'
   },
-<<<<<<< HEAD
   seasonofgiving: {
     entryPoint: 'app.Game',
     closureLibrary: true
-=======
+  },
   streetview: {
     entryPoint: 'app.Scene'
->>>>>>> 7e3e2279
   },
   translations: {
     entryPoint: 'app.Scene'
