--- conflicted
+++ resolved
@@ -3372,11 +3372,7 @@
 		"message": "Now, to throw a great party the first thing they’d need is a team of great helpers to help them succeed."
 	},
 	"storybook_paragraph_13": {
-<<<<<<< HEAD
 		"message": "“Gather round!” Mary shouted “We need all your help, to host our very own undersea lighting of kelp.”"
-=======
-		"message": "“Gather round!” Mary shouted. “We need all your help, to host our very own undersea lighting of kelp.”"
->>>>>>> e2a74a95
 	},
 	"storybook_paragraph_14": {
 		"message": "The fish sprung into action, spreading word to the guests. “We’ll handle the invites, you handle the rest!”"
@@ -3394,14 +3390,10 @@
     "message": "Every party needs music, tunes with just the right beat to get everyone grooving and up on their feet."
 	},
 	"storybook_paragraph_19": {
-<<<<<<< HEAD
-    "message": "“My uncle, Horatio, is the best in the biz. And his good friend Carla is a guitar-playing whiz.”"
-=======
 		"message": "“My uncle, Horatio, is the best in the biz. And his good friend Carla is a guitar-playing whiz.”"
 	},
 	"storybook_paragraph_19_disused": {
 		"message": "“My uncle, Horatio, is the best in the biz. And his good friend Carl is a guitar-playing whiz.”"
->>>>>>> e2a74a95
 	},
 	"storybook_paragraph_20": {
 		"message": "“It’s almost time for the party, so the last thing we’ll need is the perfect kelp bundle for a ceremonial tree.”"
