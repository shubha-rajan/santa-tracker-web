(function() {

var DEFAULT_ROUTE = 'village';

window.santatracker = {};

/**
 * @const
 * @type {number}
 */
window.santatracker.COUNTDOWN_END_DATE = 1419415200000; // Dec 24, 2014

/**
 * @const
 * @type {number}
 */
window.santatracker.FLIGHT_FINISHED =
    window.santatracker.COUNTDOWN_END_DATE + 25 * 60 * 60 * 1000;

window.santatracker.analytics = new Analytics();

/**
 * @type {!MuteState}
 */
//window.santatracker.muteState = new MuteState;
//window.santatracker.visibility = new VisibilityManager;

window.santatracker.setup = function() {
  window.santatracker.addErrorHandler();
  if (!window.santatracker.isValidDomain()) {
    window.location.pathname = '';
    return;
  }

  window.santatracker.checkLang();
  window.santatracker.setupForCast();

  window.santatracker.controller = new SantaController(window.santatracker.lang,
      window.santatracker, window.santatracker.analytics);

<<<<<<< HEAD
  // Sound setup
  window.soundController = new SoundController();
=======
  // TODO(lukem) Add sound setup here
  // window.soundController = new SoundController();
>>>>>>> 301f2c58

  // Routing setup is done last.
  var template = document.querySelector('#t');
  template.addEventListener('template-bound', function(e) {
    this.route = this.route || DEFAULT_ROUTE;
  });
};

window.santatracker.checkLang = function() {
  var lang = document.documentElement.lang;
  if (window['DEV']) {
    // Force the language using the "hl" parameter when testing.
    // Useful for sending a different language to the API.
    lang = getUrlParameter('hl') || lang;
  }

  window.santatracker.lang = lang;
};

window.santatracker.isValidDomain = function() {
  if (window['DEV']) return true;

  // We only have approval for these domains.
  var domains = ['com', 'ad', 'ae', 'com.ag', 'it.ao', 'com.ar', 'as', 'at',
      'com.au', 'com.bd', 'be', 'bf', 'bg', 'com.bh', 'bi', 'bj', 'com.bo',
      'com.br', 'bs', 'bt', 'co.bw', 'com.bz', 'ca', 'cd', 'cf', 'cg', 'ch',
      'ci', 'cl', 'cm', 'co.ao', 'co.cr', 'com.cu', 'cz', 'de', 'dj', 'dk',
      'dm', 'com.do', 'dz', 'com.ec', 'ee', 'com.eg', 'es', 'com.et', 'fi',
      'com.fj', 'fm', 'fr', 'ga', 'com.gh', 'gm', 'gp', 'gr', 'com.gt', 'gy',
      'com.hk', 'hn', 'hr', 'ht', 'hu', 'co.id', 'ie', 'co.il', 'co.in', 'iq',
      'is', 'it', 'com.jm', 'jo', 'jp', 'co.ke', 'com.kh', 'co.kr', 'com.kw',
      'la', 'com.lb', 'li', 'lk', 'co.ls', 'lt', 'lu', 'lv', 'com.ly', 'mg',
      'mk', 'ml', 'mn', 'com.mt', 'mu', 'mv', 'mw', 'com.mx', 'com.my', 'co.mz',
      'com.na', 'ne', 'com.ng', 'com.ni', 'nl', 'no', 'com.np', 'co.nz',
      'com.om', 'com.pa', 'com.pe', 'com.ph', 'pl', 'com.pr', 'pt', 'com.py',
      'com.qa', 'ro', 'rs', 'ru', 'rw', 'com.sa', 'sc', 'se', 'com.sg', 'si',
      'sk', 'com.sl', 'sn', 'so', 'st', 'com.sv', 'td', 'tg', 'co.th', 'tn',
      'to', 'tt', 'com.tw', 'co.tz', 'com.ua', 'co.ug', 'co.uk', 'com.uy',
      'com.vc', 'co.ve', 'vu', 'ws', 'co.za', 'co.zm', 'co.zw'
  ];
  for (var i = 0, d; d = '.' + domains[i]; i++) {
    if (document.domain.indexOf(d) + d.length == document.domain.length) {
      return true;
    }
  }
  return false;
};

window.santatracker.setupForCast = function() {
  // TODO(lukem): Add support for keyboard controls, see jfs for more details.

  /*

  if (getUrlParameter('api_client') == 'web_chromecast' ||
      getUrlParameter('emulate_chromecast') ||
      // NOTE(cbro): for news outlets that are embedding the site, use the same
      // behaviour as for Chromecast.
      getUrlParameter('embed_client')) {

    $(document.body).addClass('chromecast');

    $('<a>')
        .attr('id', 'click-capture')
        .attr('href', 'https://www.google.com/santatracker')
        .attr('target', 'santatracker')
        .click(function() {
          window.santatracker.analytics.trackEvent('embed', 'click',
              getUrlParameter('embed_client'));
        })
        .appendTo(document.body);
  }

  */
};

window.santatracker.addErrorHandler = function() {
  // Track and log any errors to analytics
  window.onerror = function(message, file, lineNumber) {
    // We don't want to trigger any errors inside window.onerror otherwise
    // things will get real bad, real quick.
    try {
      window.santatracker.analytics.trackEvent('error', file + ':' + lineNumber,
        '' + message);
    } catch (e){}
  };
};

// TODO(ericbidelman): temp stub.
Klang = {
  triggerEvent: function(){},
};

window.santatracker.setup();

})();<|MERGE_RESOLUTION|>--- conflicted
+++ resolved
@@ -38,13 +38,8 @@
   window.santatracker.controller = new SantaController(window.santatracker.lang,
       window.santatracker, window.santatracker.analytics);
 
-<<<<<<< HEAD
   // Sound setup
   window.soundController = new SoundController();
-=======
-  // TODO(lukem) Add sound setup here
-  // window.soundController = new SoundController();
->>>>>>> 301f2c58
 
   // Routing setup is done last.
   var template = document.querySelector('#t');
